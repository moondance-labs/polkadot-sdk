// Copyright (C) Parity Technologies (UK) Ltd.
// This file is part of Polkadot.

// Polkadot is free software: you can redistribute it and/or modify
// it under the terms of the GNU General Public License as published by
// the Free Software Foundation, either version 3 of the License, or
// (at your option) any later version.

// Polkadot is distributed in the hope that it will be useful,
// but WITHOUT ANY WARRANTY; without even the implied warranty of
// MERCHANTABILITY or FITNESS FOR A PARTICULAR PURPOSE.  See the
// GNU General Public License for more details.

// You should have received a copy of the GNU General Public License
// along with Polkadot.  If not, see <http://www.gnu.org/licenses/>.

//! Primitive types used on the node-side.
//!
//! Unlike the `polkadot-primitives` crate, these primitives are only used on the node-side,
//! not shared between the node and the runtime. This crate builds on top of the primitives defined
//! there.

#![deny(missing_docs)]

use std::pin::Pin;

use bounded_vec::BoundedVec;
use futures::Future;
use parity_scale_codec::{Decode, Encode, Error as CodecError, Input};
use serde::{de, Deserialize, Deserializer, Serialize, Serializer};

use polkadot_primitives::{
	BlakeTwo256, BlockNumber, CandidateCommitments, CandidateHash, ChunkIndex, CollatorPair,
	CommittedCandidateReceipt, CompactStatement, CoreIndex, EncodeAs, Hash, HashT, HeadData,
	Id as ParaId, PersistedValidationData, SessionIndex, Signed, UncheckedSigned, ValidationCode,
	ValidationCodeHash, MAX_CODE_SIZE, MAX_POV_SIZE,
};
pub use sp_consensus_babe::{
	AllowedSlots as BabeAllowedSlots, BabeEpochConfiguration, Epoch as BabeEpoch,
	Randomness as BabeRandomness,
};

pub use polkadot_parachain_primitives::primitives::{
	BlockData, HorizontalMessages, UpwardMessages,
};

pub mod approval;

/// Disputes related types.
pub mod disputes;
pub use disputes::{
	dispute_is_inactive, CandidateVotes, DisputeMessage, DisputeMessageCheckError, DisputeStatus,
	InvalidDisputeVote, SignedDisputeStatement, Timestamp, UncheckedDisputeMessage,
	ValidDisputeVote, ACTIVE_DURATION_SECS,
};

/// The current node version, which takes the basic SemVer form `<major>.<minor>.<patch>`.
/// In general, minor should be bumped on every release while major or patch releases are
/// relatively rare.
///
/// The associated worker binaries should use the same version as the node that spawns them.
<<<<<<< HEAD
pub const NODE_VERSION: &'static str = "1.11.0";
=======
pub const NODE_VERSION: &'static str = "1.12.0";
>>>>>>> 62b08b01

// For a 16-ary Merkle Prefix Trie, we can expect at most 16 32-byte hashes per node
// plus some overhead:
// header 1 + bitmap 2 + max partial_key 8 + children 16 * (32 + len 1) + value 32 + value len 1
const MERKLE_NODE_MAX_SIZE: usize = 512 + 100;
// 16-ary Merkle Prefix Trie for 32-bit ValidatorIndex has depth at most 8.
const MERKLE_PROOF_MAX_DEPTH: usize = 8;

/// The bomb limit for decompressing code blobs.
pub const VALIDATION_CODE_BOMB_LIMIT: usize = (MAX_CODE_SIZE * 4u32) as usize;

/// The bomb limit for decompressing PoV blobs.
pub const POV_BOMB_LIMIT: usize = (MAX_POV_SIZE * 4u32) as usize;

/// How many blocks after finalization an information about backed/included candidate should be
/// pre-loaded (when scraping onchain votes) and kept locally (when pruning).
///
/// We don't want to remove scraped candidates on finalization because we want to
/// be sure that disputes will conclude on abandoned forks.
/// Removing the candidate on finalization creates a possibility for an attacker to
/// avoid slashing. If a bad fork is abandoned too quickly because another
/// better one gets finalized the entries for the bad fork will be pruned and we
/// might never participate in a dispute for it.
///
/// Why pre-load finalized blocks? I dispute might be raised against finalized candidate. In most
/// of the cases it will conclude valid (otherwise we are in big trouble) but never the less the
/// node must participate. It's possible to see a vote for such dispute onchain before we have it
/// imported by `dispute-distribution`. In this case we won't have `CandidateReceipt` and the import
/// will fail unless we keep them preloaded.
///
/// This value should consider the timeout we allow for participation in approval-voting. In
/// particular, the following condition should hold:
///
/// slot time * `DISPUTE_CANDIDATE_LIFETIME_AFTER_FINALIZATION` > `APPROVAL_EXECUTION_TIMEOUT`
/// + slot time
pub const DISPUTE_CANDIDATE_LIFETIME_AFTER_FINALIZATION: BlockNumber = 10;

/// Linked to `MAX_FINALITY_LAG` in relay chain selection,
/// `MAX_HEADS_LOOK_BACK` in `approval-voting` and
/// `MAX_BATCH_SCRAPE_ANCESTORS` in `dispute-coordinator`
pub const MAX_FINALITY_LAG: u32 = 500;

/// Type of a session window size.
///
/// We are not using `NonZeroU32` here because `expect` and `unwrap` are not yet const, so global
/// constants of `SessionWindowSize` would require `lazy_static` in that case.
///
/// See: <https://github.com/rust-lang/rust/issues/67441>
#[derive(Copy, Clone, Eq, PartialEq, Ord, PartialOrd)]
pub struct SessionWindowSize(SessionIndex);

#[macro_export]
/// Create a new checked `SessionWindowSize` which cannot be 0.
macro_rules! new_session_window_size {
	(0) => {
		compile_error!("Must be non zero");
	};
	(0_u32) => {
		compile_error!("Must be non zero");
	};
	(0 as u32) => {
		compile_error!("Must be non zero");
	};
	(0 as _) => {
		compile_error!("Must be non zero");
	};
	($l:literal) => {
		SessionWindowSize::unchecked_new($l as _)
	};
}

/// It would be nice to draw this from the chain state, but we have no tools for it right now.
/// On Polkadot this is 1 day, and on Kusama it's 6 hours.
///
/// Number of sessions we want to consider in disputes.
pub const DISPUTE_WINDOW: SessionWindowSize = new_session_window_size!(6);

impl SessionWindowSize {
	/// Get the value as `SessionIndex` for doing comparisons with those.
	pub fn get(self) -> SessionIndex {
		self.0
	}

	/// Helper function for `new_session_window_size`.
	///
	/// Don't use it. The only reason it is public, is because otherwise the
	/// `new_session_window_size` macro would not work outside of this module.
	#[doc(hidden)]
	pub const fn unchecked_new(size: SessionIndex) -> Self {
		Self(size)
	}
}

/// The cumulative weight of a block in a fork-choice rule.
pub type BlockWeight = u32;

/// A statement, where the candidate receipt is included in the `Seconded` variant.
///
/// This is the committed candidate receipt instead of the bare candidate receipt. As such,
/// it gives access to the commitments to validators who have not executed the candidate. This
/// is necessary to allow a block-producing validator to include candidates from outside the para
/// it is assigned to.
#[derive(Clone, PartialEq, Eq, Encode, Decode)]
pub enum Statement {
	/// A statement that a validator seconds a candidate.
	#[codec(index = 1)]
	Seconded(CommittedCandidateReceipt),
	/// A statement that a validator has deemed a candidate valid.
	#[codec(index = 2)]
	Valid(CandidateHash),
}

impl std::fmt::Debug for Statement {
	fn fmt(&self, f: &mut std::fmt::Formatter<'_>) -> std::fmt::Result {
		match self {
			Statement::Seconded(seconded) => write!(f, "Seconded: {:?}", seconded.descriptor),
			Statement::Valid(hash) => write!(f, "Valid: {:?}", hash),
		}
	}
}

impl Statement {
	/// Get the candidate hash referenced by this statement.
	///
	/// If this is a `Statement::Seconded`, this does hash the candidate receipt, which may be
	/// expensive for large candidates.
	pub fn candidate_hash(&self) -> CandidateHash {
		match *self {
			Statement::Valid(ref h) => *h,
			Statement::Seconded(ref c) => c.hash(),
		}
	}

	/// Transform this statement into its compact version, which references only the hash
	/// of the candidate.
	pub fn to_compact(&self) -> CompactStatement {
		match *self {
			Statement::Seconded(ref c) => CompactStatement::Seconded(c.hash()),
			Statement::Valid(hash) => CompactStatement::Valid(hash),
		}
	}

	/// Add the [`PersistedValidationData`] to the statement, if seconded.
	pub fn supply_pvd(self, pvd: PersistedValidationData) -> StatementWithPVD {
		match self {
			Statement::Seconded(c) => StatementWithPVD::Seconded(c, pvd),
			Statement::Valid(hash) => StatementWithPVD::Valid(hash),
		}
	}
}

impl From<&'_ Statement> for CompactStatement {
	fn from(stmt: &Statement) -> Self {
		stmt.to_compact()
	}
}

impl EncodeAs<CompactStatement> for Statement {
	fn encode_as(&self) -> Vec<u8> {
		self.to_compact().encode()
	}
}

/// A statement, exactly the same as [`Statement`] but where seconded messages carry
/// the [`PersistedValidationData`].
#[derive(Clone, PartialEq, Eq)]
pub enum StatementWithPVD {
	/// A statement that a validator seconds a candidate.
	Seconded(CommittedCandidateReceipt, PersistedValidationData),
	/// A statement that a validator has deemed a candidate valid.
	Valid(CandidateHash),
}

impl std::fmt::Debug for StatementWithPVD {
	fn fmt(&self, f: &mut std::fmt::Formatter<'_>) -> std::fmt::Result {
		match self {
			StatementWithPVD::Seconded(seconded, _) =>
				write!(f, "Seconded: {:?}", seconded.descriptor),
			StatementWithPVD::Valid(hash) => write!(f, "Valid: {:?}", hash),
		}
	}
}

impl StatementWithPVD {
	/// Get the candidate hash referenced by this statement.
	///
	/// If this is a `Statement::Seconded`, this does hash the candidate receipt, which may be
	/// expensive for large candidates.
	pub fn candidate_hash(&self) -> CandidateHash {
		match *self {
			StatementWithPVD::Valid(ref h) => *h,
			StatementWithPVD::Seconded(ref c, _) => c.hash(),
		}
	}

	/// Transform this statement into its compact version, which references only the hash
	/// of the candidate.
	pub fn to_compact(&self) -> CompactStatement {
		match *self {
			StatementWithPVD::Seconded(ref c, _) => CompactStatement::Seconded(c.hash()),
			StatementWithPVD::Valid(hash) => CompactStatement::Valid(hash),
		}
	}

	/// Drop the [`PersistedValidationData`] from the statement.
	pub fn drop_pvd(self) -> Statement {
		match self {
			StatementWithPVD::Seconded(c, _) => Statement::Seconded(c),
			StatementWithPVD::Valid(c_h) => Statement::Valid(c_h),
		}
	}

	/// Drop the [`PersistedValidationData`] from the statement in a signed
	/// variant.
	pub fn drop_pvd_from_signed(signed: SignedFullStatementWithPVD) -> SignedFullStatement {
		signed
			.convert_to_superpayload_with(|s| s.drop_pvd())
			.expect("persisted_validation_data doesn't affect encode_as; qed")
	}

	/// Converts the statement to a compact signed statement by dropping the
	/// [`CommittedCandidateReceipt`] and the [`PersistedValidationData`].
	pub fn signed_to_compact(signed: SignedFullStatementWithPVD) -> Signed<CompactStatement> {
		signed
			.convert_to_superpayload_with(|s| s.to_compact())
			.expect("doesn't affect encode_as; qed")
	}
}

impl From<&'_ StatementWithPVD> for CompactStatement {
	fn from(stmt: &StatementWithPVD) -> Self {
		stmt.to_compact()
	}
}

impl EncodeAs<CompactStatement> for StatementWithPVD {
	fn encode_as(&self) -> Vec<u8> {
		self.to_compact().encode()
	}
}

/// A statement, the corresponding signature, and the index of the sender.
///
/// Signing context and validator set should be apparent from context.
///
/// This statement is "full" in the sense that the `Seconded` variant includes the candidate
/// receipt. Only the compact `SignedStatement` is suitable for submission to the chain.
pub type SignedFullStatement = Signed<Statement, CompactStatement>;

/// Variant of `SignedFullStatement` where the signature has not yet been verified.
pub type UncheckedSignedFullStatement = UncheckedSigned<Statement, CompactStatement>;

/// A statement, the corresponding signature, and the index of the sender.
///
/// Seconded statements are accompanied by the [`PersistedValidationData`]
///
/// Signing context and validator set should be apparent from context.
pub type SignedFullStatementWithPVD = Signed<StatementWithPVD, CompactStatement>;

/// Candidate invalidity details
#[derive(Debug)]
pub enum InvalidCandidate {
	/// Failed to execute `validate_block`. This includes function panicking.
	ExecutionError(String),
	/// Validation outputs check doesn't pass.
	InvalidOutputs,
	/// Execution timeout.
	Timeout,
	/// Validation input is over the limit.
	ParamsTooLarge(u64),
	/// Code size is over the limit.
	CodeTooLarge(u64),
	/// PoV does not decompress correctly.
	PoVDecompressionFailure,
	/// Validation function returned invalid data.
	BadReturn,
	/// Invalid relay chain parent.
	BadParent,
	/// POV hash does not match.
	PoVHashMismatch,
	/// Bad collator signature.
	BadSignature,
	/// Para head hash does not match.
	ParaHeadHashMismatch,
	/// Validation code hash does not match.
	CodeHashMismatch,
	/// Validation has generated different candidate commitments.
	CommitmentsHashMismatch,
}

/// Result of the validation of the candidate.
#[derive(Debug)]
pub enum ValidationResult {
	/// Candidate is valid. The validation process yields these outputs and the persisted
	/// validation data used to form inputs.
	Valid(CandidateCommitments, PersistedValidationData),
	/// Candidate is invalid.
	Invalid(InvalidCandidate),
}

/// A Proof-of-Validity
#[derive(PartialEq, Eq, Clone, Encode, Decode, Debug)]
pub struct PoV {
	/// The block witness data.
	pub block_data: BlockData,
}

impl PoV {
	/// Get the blake2-256 hash of the PoV.
	pub fn hash(&self) -> Hash {
		BlakeTwo256::hash_of(self)
	}
}

/// A type that represents a maybe compressed [`PoV`].
#[derive(Clone, Encode, Decode)]
#[cfg(not(target_os = "unknown"))]
pub enum MaybeCompressedPoV {
	/// A raw [`PoV`], aka not compressed.
	Raw(PoV),
	/// The given [`PoV`] is already compressed.
	Compressed(PoV),
}

#[cfg(not(target_os = "unknown"))]
impl std::fmt::Debug for MaybeCompressedPoV {
	fn fmt(&self, f: &mut std::fmt::Formatter) -> std::fmt::Result {
		let (variant, size) = match self {
			MaybeCompressedPoV::Raw(pov) => ("Raw", pov.block_data.0.len()),
			MaybeCompressedPoV::Compressed(pov) => ("Compressed", pov.block_data.0.len()),
		};

		write!(f, "{} PoV ({} bytes)", variant, size)
	}
}

#[cfg(not(target_os = "unknown"))]
impl MaybeCompressedPoV {
	/// Convert into a compressed [`PoV`].
	///
	/// If `self == Raw` it is compressed using [`maybe_compress_pov`].
	pub fn into_compressed(self) -> PoV {
		match self {
			Self::Raw(raw) => maybe_compress_pov(raw),
			Self::Compressed(compressed) => compressed,
		}
	}
}

/// The output of a collator.
///
/// This differs from `CandidateCommitments` in two ways:
///
/// - does not contain the erasure root; that's computed at the Polkadot level, not at Cumulus
/// - contains a proof of validity.
#[derive(Debug, Clone, Encode, Decode)]
#[cfg(not(target_os = "unknown"))]
pub struct Collation<BlockNumber = polkadot_primitives::BlockNumber> {
	/// Messages destined to be interpreted by the Relay chain itself.
	pub upward_messages: UpwardMessages,
	/// The horizontal messages sent by the parachain.
	pub horizontal_messages: HorizontalMessages,
	/// New validation code.
	pub new_validation_code: Option<ValidationCode>,
	/// The head-data produced as a result of execution.
	pub head_data: HeadData,
	/// Proof to verify the state transition of the parachain.
	pub proof_of_validity: MaybeCompressedPoV,
	/// The number of messages processed from the DMQ.
	pub processed_downward_messages: u32,
	/// The mark which specifies the block number up to which all inbound HRMP messages are
	/// processed.
	pub hrmp_watermark: BlockNumber,
}

/// Signal that is being returned when a collation was seconded by a validator.
#[derive(Debug)]
#[cfg(not(target_os = "unknown"))]
pub struct CollationSecondedSignal {
	/// The hash of the relay chain block that was used as context to sign [`Self::statement`].
	pub relay_parent: Hash,
	/// The statement about seconding the collation.
	///
	/// Anything else than [`Statement::Seconded`] is forbidden here.
	pub statement: SignedFullStatement,
}

/// Result of the [`CollatorFn`] invocation.
#[cfg(not(target_os = "unknown"))]
pub struct CollationResult {
	/// The collation that was build.
	pub collation: Collation,
	/// An optional result sender that should be informed about a successfully seconded collation.
	///
	/// There is no guarantee that this sender is informed ever about any result, it is completely
	/// okay to just drop it. However, if it is called, it should be called with the signed
	/// statement of a parachain validator seconding the collation.
	pub result_sender: Option<futures::channel::oneshot::Sender<CollationSecondedSignal>>,
}

#[cfg(not(target_os = "unknown"))]
impl CollationResult {
	/// Convert into the inner values.
	pub fn into_inner(
		self,
	) -> (Collation, Option<futures::channel::oneshot::Sender<CollationSecondedSignal>>) {
		(self.collation, self.result_sender)
	}
}

/// Collation function.
///
/// Will be called with the hash of the relay chain block the parachain block should be build on and
/// the [`PersistedValidationData`] that provides information about the state of the parachain on
/// the relay chain.
///
/// Returns an optional [`CollationResult`].
#[cfg(not(target_os = "unknown"))]
pub type CollatorFn = Box<
	dyn Fn(
			Hash,
			&PersistedValidationData,
		) -> Pin<Box<dyn Future<Output = Option<CollationResult>> + Send>>
		+ Send
		+ Sync,
>;

/// Configuration for the collation generator
#[cfg(not(target_os = "unknown"))]
pub struct CollationGenerationConfig {
	/// Collator's authentication key, so it can sign things.
	pub key: CollatorPair,
	/// Collation function. See [`CollatorFn`] for more details.
	///
	/// If this is `None`, it implies that collations are intended to be submitted
	/// out-of-band and not pulled out of the function.
	pub collator: Option<CollatorFn>,
	/// The parachain that this collator collates for
	pub para_id: ParaId,
}

#[cfg(not(target_os = "unknown"))]
impl std::fmt::Debug for CollationGenerationConfig {
	fn fmt(&self, f: &mut std::fmt::Formatter<'_>) -> std::fmt::Result {
		write!(f, "CollationGenerationConfig {{ ... }}")
	}
}

/// Parameters for `CollationGenerationMessage::SubmitCollation`.
#[derive(Debug)]
pub struct SubmitCollationParams {
	/// The relay-parent the collation is built against.
	pub relay_parent: Hash,
	/// The collation itself (PoV and commitments)
	pub collation: Collation,
	/// The parent block's head-data.
	pub parent_head: HeadData,
	/// The hash of the validation code the collation was created against.
	pub validation_code_hash: ValidationCodeHash,
	/// An optional result sender that should be informed about a successfully seconded collation.
	///
	/// There is no guarantee that this sender is informed ever about any result, it is completely
	/// okay to just drop it. However, if it is called, it should be called with the signed
	/// statement of a parachain validator seconding the collation.
	pub result_sender: Option<futures::channel::oneshot::Sender<CollationSecondedSignal>>,
	/// The core index on which the resulting candidate should be backed
	pub core_index: CoreIndex,
}

/// This is the data we keep available for each candidate included in the relay chain.
#[derive(Clone, Encode, Decode, PartialEq, Eq, Debug)]
pub struct AvailableData {
	/// The Proof-of-Validation of the candidate.
	pub pov: std::sync::Arc<PoV>,
	/// The persisted validation data needed for approval checks.
	pub validation_data: PersistedValidationData,
}

/// This is a convenience type to allow the Erasure chunk proof to Decode into a nested BoundedVec
#[derive(PartialEq, Eq, Clone, Debug, Hash)]
pub struct Proof(BoundedVec<BoundedVec<u8, 1, MERKLE_NODE_MAX_SIZE>, 1, MERKLE_PROOF_MAX_DEPTH>);

impl Proof {
	/// This function allows to convert back to the standard nested Vec format
	pub fn iter(&self) -> impl Iterator<Item = &[u8]> {
		self.0.iter().map(|v| v.as_slice())
	}

	/// Construct an invalid dummy proof
	///
	/// Useful for testing, should absolutely not be used in production.
	pub fn dummy_proof() -> Proof {
		Proof(BoundedVec::from_vec(vec![BoundedVec::from_vec(vec![0]).unwrap()]).unwrap())
	}
}

/// Possible errors when converting from `Vec<Vec<u8>>` into [`Proof`].
#[derive(thiserror::Error, Debug)]
pub enum MerkleProofError {
	#[error("Merkle max proof depth exceeded {0} > {} .", MERKLE_PROOF_MAX_DEPTH)]
	/// This error signifies that the Proof length exceeds the trie's max depth
	MerkleProofDepthExceeded(usize),

	#[error("Merkle node max size exceeded {0} > {} .", MERKLE_NODE_MAX_SIZE)]
	/// This error signifies that a Proof node exceeds the 16-ary max node size
	MerkleProofNodeSizeExceeded(usize),
}

impl TryFrom<Vec<Vec<u8>>> for Proof {
	type Error = MerkleProofError;

	fn try_from(input: Vec<Vec<u8>>) -> Result<Self, Self::Error> {
		if input.len() > MERKLE_PROOF_MAX_DEPTH {
			return Err(Self::Error::MerkleProofDepthExceeded(input.len()))
		}
		let mut out = Vec::new();
		for element in input.into_iter() {
			let length = element.len();
			let data: BoundedVec<u8, 1, MERKLE_NODE_MAX_SIZE> = BoundedVec::from_vec(element)
				.map_err(|_| Self::Error::MerkleProofNodeSizeExceeded(length))?;
			out.push(data);
		}
		Ok(Proof(BoundedVec::from_vec(out).expect("Buffer size is deterined above. qed")))
	}
}

impl Decode for Proof {
	fn decode<I: Input>(value: &mut I) -> Result<Self, CodecError> {
		let temp: Vec<Vec<u8>> = Decode::decode(value)?;
		let mut out = Vec::new();
		for element in temp.into_iter() {
			let bounded_temp: Result<BoundedVec<u8, 1, MERKLE_NODE_MAX_SIZE>, CodecError> =
				BoundedVec::from_vec(element)
					.map_err(|_| "Inner node exceeds maximum node size.".into());
			out.push(bounded_temp?);
		}
		BoundedVec::from_vec(out)
			.map(Self)
			.map_err(|_| "Merkle proof depth exceeds maximum trie depth".into())
	}
}

impl Encode for Proof {
	fn size_hint(&self) -> usize {
		MERKLE_NODE_MAX_SIZE * MERKLE_PROOF_MAX_DEPTH
	}

	fn using_encoded<R, F: FnOnce(&[u8]) -> R>(&self, f: F) -> R {
		let temp = self.0.iter().map(|v| v.as_vec()).collect::<Vec<_>>();
		temp.using_encoded(f)
	}
}

impl Serialize for Proof {
	fn serialize<S>(&self, serializer: S) -> Result<S::Ok, S::Error>
	where
		S: Serializer,
	{
		serializer.serialize_bytes(&self.encode())
	}
}

impl<'de> Deserialize<'de> for Proof {
	fn deserialize<D>(deserializer: D) -> Result<Self, D::Error>
	where
		D: Deserializer<'de>,
	{
		// Deserialize the string and get individual components
		let s = Vec::<u8>::deserialize(deserializer)?;
		let mut slice = s.as_slice();
		Decode::decode(&mut slice).map_err(de::Error::custom)
	}
}

/// A chunk of erasure-encoded block data.
#[derive(PartialEq, Eq, Clone, Encode, Decode, Serialize, Deserialize, Debug, Hash)]
pub struct ErasureChunk {
	/// The erasure-encoded chunk of data belonging to the candidate block.
	pub chunk: Vec<u8>,
	/// The index of this erasure-encoded chunk of data.
	pub index: ChunkIndex,
	/// Proof for this chunk's branch in the Merkle tree.
	pub proof: Proof,
}

impl ErasureChunk {
	/// Convert bounded Vec Proof to regular `Vec<Vec<u8>>`
	pub fn proof(&self) -> &Proof {
		&self.proof
	}
}

/// Compress a PoV, unless it exceeds the [`POV_BOMB_LIMIT`].
#[cfg(not(target_os = "unknown"))]
pub fn maybe_compress_pov(pov: PoV) -> PoV {
	let PoV { block_data: BlockData(raw) } = pov;
	let raw = sp_maybe_compressed_blob::compress(&raw, POV_BOMB_LIMIT).unwrap_or(raw);

	let pov = PoV { block_data: BlockData(raw) };
	pov
}<|MERGE_RESOLUTION|>--- conflicted
+++ resolved
@@ -59,11 +59,7 @@
 /// relatively rare.
 ///
 /// The associated worker binaries should use the same version as the node that spawns them.
-<<<<<<< HEAD
 pub const NODE_VERSION: &'static str = "1.11.0";
-=======
-pub const NODE_VERSION: &'static str = "1.12.0";
->>>>>>> 62b08b01
 
 // For a 16-ary Merkle Prefix Trie, we can expect at most 16 32-byte hashes per node
 // plus some overhead:
