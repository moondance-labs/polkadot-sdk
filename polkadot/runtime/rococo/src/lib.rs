--- conflicted
+++ resolved
@@ -162,17 +162,10 @@
 	spec_name: create_runtime_str!("rococo"),
 	impl_name: create_runtime_str!("parity-rococo-v2.0"),
 	authoring_version: 0,
-<<<<<<< HEAD
 	spec_version: 1_011_000,
 	impl_version: 0,
 	apis: RUNTIME_API_VERSIONS,
 	transaction_version: 25,
-=======
-	spec_version: 1_012_000,
-	impl_version: 0,
-	apis: RUNTIME_API_VERSIONS,
-	transaction_version: 26,
->>>>>>> 62b08b01
 	state_version: 1,
 };
 
