// Copyright (C) Parity Technologies (UK) Ltd.
// SPDX-License-Identifier: Apache-2.0

// Licensed under the Apache License, Version 2.0 (the "License");
// you may not use this file except in compliance with the License.
// You may obtain a copy of the License at
//
// 	http://www.apache.org/licenses/LICENSE-2.0
//
// Unless required by applicable law or agreed to in writing, software
// distributed under the License is distributed on an "AS IS" BASIS,
// WITHOUT WARRANTIES OR CONDITIONS OF ANY KIND, either express or implied.
// See the License for the specific language governing permissions and
// limitations under the License.

//! # Asset Hub Rococo Runtime
//!
//! Asset Hub Rococo, formerly known as "Rockmine", is the test network for its Kusama cousin.

#![cfg_attr(not(feature = "std"), no_std)]
#![recursion_limit = "256"]

// Make the WASM binary available.
#[cfg(feature = "std")]
include!(concat!(env!("OUT_DIR"), "/wasm_binary.rs"));

mod weights;
pub mod xcm_config;

use assets_common::{
	foreign_creators::ForeignCreators,
	local_and_foreign_assets::{LocalFromLeft, TargetFromLeft},
	matching::{FromNetwork, FromSiblingParachain},
	AssetIdForTrustBackedAssetsConvert,
};
use cumulus_pallet_parachain_system::RelayNumberMonotonicallyIncreases;
use cumulus_primitives_core::AggregateMessageOrigin;
use sp_api::impl_runtime_apis;
use sp_core::{crypto::KeyTypeId, OpaqueMetadata};
use sp_runtime::{
	create_runtime_str, generic, impl_opaque_keys,
	traits::{AccountIdConversion, BlakeTwo256, Block as BlockT, Saturating, Verify},
	transaction_validity::{TransactionSource, TransactionValidity},
	ApplyExtrinsicResult, Permill,
};
use testnet_parachains_constants::rococo::snowbridge::EthereumNetwork;

use sp_std::prelude::*;
#[cfg(feature = "std")]
use sp_version::NativeVersion;
use sp_version::RuntimeVersion;

use codec::{Decode, Encode, MaxEncodedLen};
use cumulus_primitives_core::ParaId;
use frame_support::{
	construct_runtime, derive_impl,
	dispatch::DispatchClass,
	genesis_builder_helper::{build_state, get_preset},
	ord_parameter_types, parameter_types,
	traits::{
		fungible, fungibles, tokens::imbalance::ResolveAssetTo, AsEnsureOriginWithArg, ConstBool,
		ConstU128, ConstU32, ConstU64, ConstU8, EitherOfDiverse, Equals, InstanceFilter,
		TransformOrigin,
	},
	weights::{ConstantMultiplier, Weight, WeightToFee as _},
	BoundedVec, PalletId,
};
use frame_system::{
	limits::{BlockLength, BlockWeights},
	EnsureRoot, EnsureSigned, EnsureSignedBy,
};
use pallet_asset_conversion_tx_payment::AssetConversionAdapter;
use pallet_nfts::PalletFeatures;
use parachains_common::{
	impls::DealWithFees,
	message_queue::{NarrowOriginToSibling, ParaIdToSibling},
	AccountId, AssetIdForTrustBackedAssets, AuraId, Balance, BlockNumber, CollectionId, Hash,
	Header, ItemId, Nonce, Signature, AVERAGE_ON_INITIALIZE_RATIO, NORMAL_DISPATCH_RATIO,
};
use sp_runtime::{Perbill, RuntimeDebug};
use testnet_parachains_constants::rococo::{consensus::*, currency::*, fee::WeightToFee, time::*};
use xcm_config::{
	ForeignAssetsConvertedConcreteId, ForeignCreatorsSovereignAccountOf, GovernanceLocation,
	PoolAssetsConvertedConcreteId, TokenLocation, TokenLocationV3,
	TrustBackedAssetsConvertedConcreteId, TrustBackedAssetsPalletLocationV3,
};

#[cfg(any(feature = "std", test))]
pub use sp_runtime::BuildStorage;

// Polkadot imports
use pallet_xcm::{EnsureXcm, IsVoiceOfBody};
use polkadot_runtime_common::{BlockHashCount, SlowAdjustingFeeUpdate};
#[cfg(feature = "runtime-benchmarks")]
use xcm::latest::prelude::{
	Asset, Assets as XcmAssets, Fungible, Here, InteriorLocation, Junction, Junction::*, Location,
	NetworkId, NonFungible, Parent, ParentThen, Response, XCM_VERSION,
};
use xcm::{
	latest::prelude::{AssetId, BodyId},
	VersionedAssetId, VersionedAssets, VersionedLocation, VersionedXcm,
};
use xcm_fee_payment_runtime_api::{
	dry_run::{CallDryRunEffects, Error as XcmDryRunApiError, XcmDryRunEffects},
	fees::Error as XcmPaymentApiError,
};

use weights::{BlockExecutionWeight, ExtrinsicBaseWeight, RocksDbWeight};

impl_opaque_keys! {
	pub struct SessionKeys {
		pub aura: Aura,
	}
}

#[sp_version::runtime_version]
pub const VERSION: RuntimeVersion = RuntimeVersion {
	spec_name: create_runtime_str!("statemine"),
	impl_name: create_runtime_str!("statemine"),
	authoring_version: 1,
<<<<<<< HEAD
	spec_version: 1_011_000,
	impl_version: 0,
	apis: RUNTIME_API_VERSIONS,
	transaction_version: 15,
=======
	spec_version: 1_012_000,
	impl_version: 0,
	apis: RUNTIME_API_VERSIONS,
	transaction_version: 16,
>>>>>>> 62b08b01
	state_version: 1,
};

/// The version information used to identify this runtime when compiled natively.
#[cfg(feature = "std")]
pub fn native_version() -> NativeVersion {
	NativeVersion { runtime_version: VERSION, can_author_with: Default::default() }
}

parameter_types! {
	pub const Version: RuntimeVersion = VERSION;
	pub RuntimeBlockLength: BlockLength =
		BlockLength::max_with_normal_ratio(5 * 1024 * 1024, NORMAL_DISPATCH_RATIO);
	pub RuntimeBlockWeights: BlockWeights = BlockWeights::builder()
		.base_block(BlockExecutionWeight::get())
		.for_class(DispatchClass::all(), |weights| {
			weights.base_extrinsic = ExtrinsicBaseWeight::get();
		})
		.for_class(DispatchClass::Normal, |weights| {
			weights.max_total = Some(NORMAL_DISPATCH_RATIO * MAXIMUM_BLOCK_WEIGHT);
		})
		.for_class(DispatchClass::Operational, |weights| {
			weights.max_total = Some(MAXIMUM_BLOCK_WEIGHT);
			// Operational transactions have some extra reserved space, so that they
			// are included even if block reached `MAXIMUM_BLOCK_WEIGHT`.
			weights.reserved = Some(
				MAXIMUM_BLOCK_WEIGHT - NORMAL_DISPATCH_RATIO * MAXIMUM_BLOCK_WEIGHT
			);
		})
		.avg_block_initialization(AVERAGE_ON_INITIALIZE_RATIO)
		.build_or_panic();
	pub const SS58Prefix: u8 = 42;
}

// Configure FRAME pallets to include in runtime.
#[derive_impl(frame_system::config_preludes::ParaChainDefaultConfig)]
impl frame_system::Config for Runtime {
	type BlockWeights = RuntimeBlockWeights;
	type BlockLength = RuntimeBlockLength;
	type AccountId = AccountId;
	type Nonce = Nonce;
	type Hash = Hash;
	type Block = Block;
	type BlockHashCount = BlockHashCount;
	type DbWeight = RocksDbWeight;
	type Version = Version;
	type AccountData = pallet_balances::AccountData<Balance>;
	type SystemWeightInfo = weights::frame_system::WeightInfo<Runtime>;
	type SS58Prefix = SS58Prefix;
	type OnSetCode = cumulus_pallet_parachain_system::ParachainSetCode<Self>;
	type MaxConsumers = frame_support::traits::ConstU32<16>;
}

impl pallet_timestamp::Config for Runtime {
	/// A timestamp: milliseconds since the unix epoch.
	type Moment = u64;
	type OnTimestampSet = Aura;
	type MinimumPeriod = ConstU64<0>;
	type WeightInfo = weights::pallet_timestamp::WeightInfo<Runtime>;
}

impl pallet_authorship::Config for Runtime {
	type FindAuthor = pallet_session::FindAccountFromAuthorIndex<Self, Aura>;
	type EventHandler = (CollatorSelection,);
}

parameter_types! {
	pub const ExistentialDeposit: Balance = EXISTENTIAL_DEPOSIT;
}

impl pallet_balances::Config for Runtime {
	type MaxLocks = ConstU32<50>;
	/// The type for recording an account's balance.
	type Balance = Balance;
	/// The ubiquitous event type.
	type RuntimeEvent = RuntimeEvent;
	type DustRemoval = ();
	type ExistentialDeposit = ExistentialDeposit;
	type AccountStore = System;
	type WeightInfo = weights::pallet_balances::WeightInfo<Runtime>;
	type MaxReserves = ConstU32<50>;
	type ReserveIdentifier = [u8; 8];
	type RuntimeHoldReason = RuntimeHoldReason;
	type RuntimeFreezeReason = RuntimeFreezeReason;
	type FreezeIdentifier = ();
	type MaxFreezes = ConstU32<0>;
}

parameter_types! {
	/// Relay Chain `TransactionByteFee` / 10
	pub const TransactionByteFee: Balance = MILLICENTS;
}

impl pallet_transaction_payment::Config for Runtime {
	type RuntimeEvent = RuntimeEvent;
	type OnChargeTransaction =
		pallet_transaction_payment::FungibleAdapter<Balances, DealWithFees<Runtime>>;
	type WeightToFee = WeightToFee;
	type LengthToFee = ConstantMultiplier<Balance, TransactionByteFee>;
	type FeeMultiplierUpdate = SlowAdjustingFeeUpdate<Self>;
	type OperationalFeeMultiplier = ConstU8<5>;
}

parameter_types! {
	pub const AssetDeposit: Balance = UNITS / 10; // 1 / 10 UNITS deposit to create asset
	pub const AssetAccountDeposit: Balance = deposit(1, 16);
	pub const ApprovalDeposit: Balance = EXISTENTIAL_DEPOSIT;
	pub const AssetsStringLimit: u32 = 50;
	/// Key = 32 bytes, Value = 36 bytes (32+1+1+1+1)
	// https://github.com/paritytech/substrate/blob/069917b/frame/assets/src/lib.rs#L257L271
	pub const MetadataDepositBase: Balance = deposit(1, 68);
	pub const MetadataDepositPerByte: Balance = deposit(0, 1);
}

/// We allow root to execute privileged asset operations.
pub type AssetsForceOrigin = EnsureRoot<AccountId>;

// Called "Trust Backed" assets because these are generally registered by some account, and users of
// the asset assume it has some claimed backing. The pallet is called `Assets` in
// `construct_runtime` to avoid breaking changes on storage reads.
pub type TrustBackedAssetsInstance = pallet_assets::Instance1;
type TrustBackedAssetsCall = pallet_assets::Call<Runtime, TrustBackedAssetsInstance>;
impl pallet_assets::Config<TrustBackedAssetsInstance> for Runtime {
	type RuntimeEvent = RuntimeEvent;
	type Balance = Balance;
	type AssetId = AssetIdForTrustBackedAssets;
	type AssetIdParameter = codec::Compact<AssetIdForTrustBackedAssets>;
	type Currency = Balances;
	type CreateOrigin = AsEnsureOriginWithArg<EnsureSigned<AccountId>>;
	type ForceOrigin = AssetsForceOrigin;
	type AssetDeposit = AssetDeposit;
	type MetadataDepositBase = MetadataDepositBase;
	type MetadataDepositPerByte = MetadataDepositPerByte;
	type ApprovalDeposit = ApprovalDeposit;
	type StringLimit = AssetsStringLimit;
	type Freezer = ();
	type Extra = ();
	type WeightInfo = weights::pallet_assets_local::WeightInfo<Runtime>;
	type CallbackHandle = ();
	type AssetAccountDeposit = AssetAccountDeposit;
	type RemoveItemsLimit = frame_support::traits::ConstU32<1000>;
	#[cfg(feature = "runtime-benchmarks")]
	type BenchmarkHelper = ();
}

parameter_types! {
	pub const AssetConversionPalletId: PalletId = PalletId(*b"py/ascon");
	pub const LiquidityWithdrawalFee: Permill = Permill::from_percent(0);
}

ord_parameter_types! {
	pub const AssetConversionOrigin: sp_runtime::AccountId32 =
		AccountIdConversion::<sp_runtime::AccountId32>::into_account_truncating(&AssetConversionPalletId::get());
}

pub type PoolAssetsInstance = pallet_assets::Instance3;
impl pallet_assets::Config<PoolAssetsInstance> for Runtime {
	type RuntimeEvent = RuntimeEvent;
	type Balance = Balance;
	type RemoveItemsLimit = ConstU32<1000>;
	type AssetId = u32;
	type AssetIdParameter = u32;
	type Currency = Balances;
	type CreateOrigin =
		AsEnsureOriginWithArg<EnsureSignedBy<AssetConversionOrigin, sp_runtime::AccountId32>>;
	type ForceOrigin = AssetsForceOrigin;
	// Deposits are zero because creation/admin is limited to Asset Conversion pallet.
	type AssetDeposit = ConstU128<0>;
	type AssetAccountDeposit = ConstU128<0>;
	type MetadataDepositBase = ConstU128<0>;
	type MetadataDepositPerByte = ConstU128<0>;
	type ApprovalDeposit = ApprovalDeposit;
	type StringLimit = ConstU32<50>;
	type Freezer = ();
	type Extra = ();
	type WeightInfo = weights::pallet_assets_pool::WeightInfo<Runtime>;
	type CallbackHandle = ();
	#[cfg(feature = "runtime-benchmarks")]
	type BenchmarkHelper = ();
}

/// Union fungibles implementation for `Assets` and `ForeignAssets`.
pub type LocalAndForeignAssets = fungibles::UnionOf<
	Assets,
	ForeignAssets,
	LocalFromLeft<
		AssetIdForTrustBackedAssetsConvert<TrustBackedAssetsPalletLocationV3, xcm::v3::Location>,
		AssetIdForTrustBackedAssets,
		xcm::v3::Location,
	>,
	xcm::v3::Location,
	AccountId,
>;

/// Union fungibles implementation for [`LocalAndForeignAssets`] and `Balances`.
pub type NativeAndAssets = fungible::UnionOf<
	Balances,
	LocalAndForeignAssets,
	TargetFromLeft<TokenLocationV3, xcm::v3::Location>,
	xcm::v3::Location,
	AccountId,
>;

pub type PoolIdToAccountId = pallet_asset_conversion::AccountIdConverter<
	AssetConversionPalletId,
	(xcm::v3::Location, xcm::v3::Location),
>;

impl pallet_asset_conversion::Config for Runtime {
	type RuntimeEvent = RuntimeEvent;
	type Balance = Balance;
	type HigherPrecisionBalance = sp_core::U256;
	type AssetKind = xcm::v3::Location;
	type Assets = NativeAndAssets;
	type PoolId = (Self::AssetKind, Self::AssetKind);
	type PoolLocator = pallet_asset_conversion::WithFirstAsset<
		TokenLocationV3,
		AccountId,
		Self::AssetKind,
		PoolIdToAccountId,
	>;
	type PoolAssetId = u32;
	type PoolAssets = PoolAssets;
	type PoolSetupFee = ConstU128<0>; // Asset class deposit fees are sufficient to prevent spam
	type PoolSetupFeeAsset = TokenLocationV3;
	type PoolSetupFeeTarget = ResolveAssetTo<AssetConversionOrigin, Self::Assets>;
	type LiquidityWithdrawalFee = LiquidityWithdrawalFee;
	type LPFee = ConstU32<3>;
	type PalletId = AssetConversionPalletId;
	type MaxSwapPathLength = ConstU32<3>;
	type MintMinLiquidity = ConstU128<100>;
	type WeightInfo = weights::pallet_asset_conversion::WeightInfo<Runtime>;
	#[cfg(feature = "runtime-benchmarks")]
	type BenchmarkHelper = assets_common::benchmarks::AssetPairFactory<
		TokenLocationV3,
		parachain_info::Pallet<Runtime>,
		xcm_config::TrustBackedAssetsPalletIndex,
		xcm::v3::Location,
	>;
}

impl pallet_asset_conversion_ops::Config for Runtime {
	type RuntimeEvent = RuntimeEvent;
	type PriorAccountIdConverter = pallet_asset_conversion::AccountIdConverterNoSeed<
		<Runtime as pallet_asset_conversion::Config>::PoolId,
	>;
	type AssetsRefund = <Runtime as pallet_asset_conversion::Config>::Assets;
	type PoolAssetsRefund = <Runtime as pallet_asset_conversion::Config>::PoolAssets;
	type PoolAssetsTeam = <Runtime as pallet_asset_conversion::Config>::PoolAssets;
	type DepositAsset = Balances;
	type WeightInfo = weights::pallet_asset_conversion_ops::WeightInfo<Runtime>;
}

parameter_types! {
	// we just reuse the same deposits
	pub const ForeignAssetsAssetDeposit: Balance = AssetDeposit::get();
	pub const ForeignAssetsAssetAccountDeposit: Balance = AssetAccountDeposit::get();
	pub const ForeignAssetsApprovalDeposit: Balance = ApprovalDeposit::get();
	pub const ForeignAssetsAssetsStringLimit: u32 = AssetsStringLimit::get();
	pub const ForeignAssetsMetadataDepositBase: Balance = MetadataDepositBase::get();
	pub const ForeignAssetsMetadataDepositPerByte: Balance = MetadataDepositPerByte::get();
}

/// Assets managed by some foreign location. Note: we do not declare a `ForeignAssetsCall` type, as
/// this type is used in proxy definitions. We assume that a foreign location would not want to set
/// an individual, local account as a proxy for the issuance of their assets. This issuance should
/// be managed by the foreign location's governance.
pub type ForeignAssetsInstance = pallet_assets::Instance2;
impl pallet_assets::Config<ForeignAssetsInstance> for Runtime {
	type RuntimeEvent = RuntimeEvent;
	type Balance = Balance;
	type AssetId = xcm::v3::Location;
	type AssetIdParameter = xcm::v3::Location;
	type Currency = Balances;
	type CreateOrigin = ForeignCreators<
		(
			FromSiblingParachain<parachain_info::Pallet<Runtime>, xcm::v3::Location>,
			FromNetwork<xcm_config::UniversalLocation, EthereumNetwork, xcm::v3::Location>,
		),
		ForeignCreatorsSovereignAccountOf,
		AccountId,
		xcm::v3::Location,
	>;
	type ForceOrigin = AssetsForceOrigin;
	type AssetDeposit = ForeignAssetsAssetDeposit;
	type MetadataDepositBase = ForeignAssetsMetadataDepositBase;
	type MetadataDepositPerByte = ForeignAssetsMetadataDepositPerByte;
	type ApprovalDeposit = ForeignAssetsApprovalDeposit;
	type StringLimit = ForeignAssetsAssetsStringLimit;
	type Freezer = ();
	type Extra = ();
	type WeightInfo = weights::pallet_assets_foreign::WeightInfo<Runtime>;
	type CallbackHandle = ();
	type AssetAccountDeposit = ForeignAssetsAssetAccountDeposit;
	type RemoveItemsLimit = frame_support::traits::ConstU32<1000>;
	#[cfg(feature = "runtime-benchmarks")]
	type BenchmarkHelper = xcm_config::XcmBenchmarkHelper;
}

parameter_types! {
	// One storage item; key size is 32; value is size 4+4+16+32 bytes = 56 bytes.
	pub const DepositBase: Balance = deposit(1, 88);
	// Additional storage item size of 32 bytes.
	pub const DepositFactor: Balance = deposit(0, 32);
	pub const MaxSignatories: u32 = 100;
}

impl pallet_multisig::Config for Runtime {
	type RuntimeEvent = RuntimeEvent;
	type RuntimeCall = RuntimeCall;
	type Currency = Balances;
	type DepositBase = DepositBase;
	type DepositFactor = DepositFactor;
	type MaxSignatories = MaxSignatories;
	type WeightInfo = weights::pallet_multisig::WeightInfo<Runtime>;
}

impl pallet_utility::Config for Runtime {
	type RuntimeEvent = RuntimeEvent;
	type RuntimeCall = RuntimeCall;
	type PalletsOrigin = OriginCaller;
	type WeightInfo = weights::pallet_utility::WeightInfo<Runtime>;
}

parameter_types! {
	// One storage item; key size 32, value size 8; .
	pub const ProxyDepositBase: Balance = deposit(1, 40);
	// Additional storage item size of 33 bytes.
	pub const ProxyDepositFactor: Balance = deposit(0, 33);
	pub const MaxProxies: u16 = 32;
	// One storage item; key size 32, value size 16
	pub const AnnouncementDepositBase: Balance = deposit(1, 48);
	pub const AnnouncementDepositFactor: Balance = deposit(0, 66);
	pub const MaxPending: u16 = 32;
}

/// The type used to represent the kinds of proxying allowed.
#[derive(
	Copy,
	Clone,
	Eq,
	PartialEq,
	Ord,
	PartialOrd,
	Encode,
	Decode,
	RuntimeDebug,
	MaxEncodedLen,
	scale_info::TypeInfo,
)]
pub enum ProxyType {
	/// Fully permissioned proxy. Can execute any call on behalf of _proxied_.
	Any,
	/// Can execute any call that does not transfer funds or assets.
	NonTransfer,
	/// Proxy with the ability to reject time-delay proxy announcements.
	CancelProxy,
	/// Assets proxy. Can execute any call from `assets`, **including asset transfers**.
	Assets,
	/// Owner proxy. Can execute calls related to asset ownership.
	AssetOwner,
	/// Asset manager. Can execute calls related to asset management.
	AssetManager,
	/// Collator selection proxy. Can execute calls related to collator selection mechanism.
	Collator,
}
impl Default for ProxyType {
	fn default() -> Self {
		Self::Any
	}
}

impl InstanceFilter<RuntimeCall> for ProxyType {
	fn filter(&self, c: &RuntimeCall) -> bool {
		match self {
			ProxyType::Any => true,
			ProxyType::NonTransfer => !matches!(
				c,
				RuntimeCall::Balances { .. } |
					RuntimeCall::Assets { .. } |
					RuntimeCall::NftFractionalization { .. } |
					RuntimeCall::Nfts { .. } |
					RuntimeCall::Uniques { .. }
			),
			ProxyType::CancelProxy => matches!(
				c,
				RuntimeCall::Proxy(pallet_proxy::Call::reject_announcement { .. }) |
					RuntimeCall::Utility { .. } |
					RuntimeCall::Multisig { .. }
			),
			ProxyType::Assets => {
				matches!(
					c,
					RuntimeCall::Assets { .. } |
						RuntimeCall::Utility { .. } |
						RuntimeCall::Multisig { .. } |
						RuntimeCall::NftFractionalization { .. } |
						RuntimeCall::Nfts { .. } | RuntimeCall::Uniques { .. }
				)
			},
			ProxyType::AssetOwner => matches!(
				c,
				RuntimeCall::Assets(TrustBackedAssetsCall::create { .. }) |
					RuntimeCall::Assets(TrustBackedAssetsCall::start_destroy { .. }) |
					RuntimeCall::Assets(TrustBackedAssetsCall::destroy_accounts { .. }) |
					RuntimeCall::Assets(TrustBackedAssetsCall::destroy_approvals { .. }) |
					RuntimeCall::Assets(TrustBackedAssetsCall::finish_destroy { .. }) |
					RuntimeCall::Assets(TrustBackedAssetsCall::transfer_ownership { .. }) |
					RuntimeCall::Assets(TrustBackedAssetsCall::set_team { .. }) |
					RuntimeCall::Assets(TrustBackedAssetsCall::set_metadata { .. }) |
					RuntimeCall::Assets(TrustBackedAssetsCall::clear_metadata { .. }) |
					RuntimeCall::Assets(TrustBackedAssetsCall::set_min_balance { .. }) |
					RuntimeCall::Nfts(pallet_nfts::Call::create { .. }) |
					RuntimeCall::Nfts(pallet_nfts::Call::destroy { .. }) |
					RuntimeCall::Nfts(pallet_nfts::Call::redeposit { .. }) |
					RuntimeCall::Nfts(pallet_nfts::Call::transfer_ownership { .. }) |
					RuntimeCall::Nfts(pallet_nfts::Call::set_team { .. }) |
					RuntimeCall::Nfts(pallet_nfts::Call::set_collection_max_supply { .. }) |
					RuntimeCall::Nfts(pallet_nfts::Call::lock_collection { .. }) |
					RuntimeCall::Uniques(pallet_uniques::Call::create { .. }) |
					RuntimeCall::Uniques(pallet_uniques::Call::destroy { .. }) |
					RuntimeCall::Uniques(pallet_uniques::Call::transfer_ownership { .. }) |
					RuntimeCall::Uniques(pallet_uniques::Call::set_team { .. }) |
					RuntimeCall::Uniques(pallet_uniques::Call::set_metadata { .. }) |
					RuntimeCall::Uniques(pallet_uniques::Call::set_attribute { .. }) |
					RuntimeCall::Uniques(pallet_uniques::Call::set_collection_metadata { .. }) |
					RuntimeCall::Uniques(pallet_uniques::Call::clear_metadata { .. }) |
					RuntimeCall::Uniques(pallet_uniques::Call::clear_attribute { .. }) |
					RuntimeCall::Uniques(pallet_uniques::Call::clear_collection_metadata { .. }) |
					RuntimeCall::Uniques(pallet_uniques::Call::set_collection_max_supply { .. }) |
					RuntimeCall::Utility { .. } |
					RuntimeCall::Multisig { .. }
			),
			ProxyType::AssetManager => matches!(
				c,
				RuntimeCall::Assets(TrustBackedAssetsCall::mint { .. }) |
					RuntimeCall::Assets(TrustBackedAssetsCall::burn { .. }) |
					RuntimeCall::Assets(TrustBackedAssetsCall::freeze { .. }) |
					RuntimeCall::Assets(TrustBackedAssetsCall::block { .. }) |
					RuntimeCall::Assets(TrustBackedAssetsCall::thaw { .. }) |
					RuntimeCall::Assets(TrustBackedAssetsCall::freeze_asset { .. }) |
					RuntimeCall::Assets(TrustBackedAssetsCall::thaw_asset { .. }) |
					RuntimeCall::Assets(TrustBackedAssetsCall::touch_other { .. }) |
					RuntimeCall::Assets(TrustBackedAssetsCall::refund_other { .. }) |
					RuntimeCall::Nfts(pallet_nfts::Call::force_mint { .. }) |
					RuntimeCall::Nfts(pallet_nfts::Call::update_mint_settings { .. }) |
					RuntimeCall::Nfts(pallet_nfts::Call::mint_pre_signed { .. }) |
					RuntimeCall::Nfts(pallet_nfts::Call::set_attributes_pre_signed { .. }) |
					RuntimeCall::Nfts(pallet_nfts::Call::lock_item_transfer { .. }) |
					RuntimeCall::Nfts(pallet_nfts::Call::unlock_item_transfer { .. }) |
					RuntimeCall::Nfts(pallet_nfts::Call::lock_item_properties { .. }) |
					RuntimeCall::Nfts(pallet_nfts::Call::set_metadata { .. }) |
					RuntimeCall::Nfts(pallet_nfts::Call::clear_metadata { .. }) |
					RuntimeCall::Nfts(pallet_nfts::Call::set_collection_metadata { .. }) |
					RuntimeCall::Nfts(pallet_nfts::Call::clear_collection_metadata { .. }) |
					RuntimeCall::Uniques(pallet_uniques::Call::mint { .. }) |
					RuntimeCall::Uniques(pallet_uniques::Call::burn { .. }) |
					RuntimeCall::Uniques(pallet_uniques::Call::freeze { .. }) |
					RuntimeCall::Uniques(pallet_uniques::Call::thaw { .. }) |
					RuntimeCall::Uniques(pallet_uniques::Call::freeze_collection { .. }) |
					RuntimeCall::Uniques(pallet_uniques::Call::thaw_collection { .. }) |
					RuntimeCall::Utility { .. } |
					RuntimeCall::Multisig { .. }
			),
			ProxyType::Collator => matches!(
				c,
				RuntimeCall::CollatorSelection { .. } |
					RuntimeCall::Utility { .. } |
					RuntimeCall::Multisig { .. }
			),
		}
	}

	fn is_superset(&self, o: &Self) -> bool {
		match (self, o) {
			(x, y) if x == y => true,
			(ProxyType::Any, _) => true,
			(_, ProxyType::Any) => false,
			(ProxyType::Assets, ProxyType::AssetOwner) => true,
			(ProxyType::Assets, ProxyType::AssetManager) => true,
			(ProxyType::NonTransfer, ProxyType::Collator) => true,
			_ => false,
		}
	}
}

impl pallet_proxy::Config for Runtime {
	type RuntimeEvent = RuntimeEvent;
	type RuntimeCall = RuntimeCall;
	type Currency = Balances;
	type ProxyType = ProxyType;
	type ProxyDepositBase = ProxyDepositBase;
	type ProxyDepositFactor = ProxyDepositFactor;
	type MaxProxies = MaxProxies;
	type WeightInfo = weights::pallet_proxy::WeightInfo<Runtime>;
	type MaxPending = MaxPending;
	type CallHasher = BlakeTwo256;
	type AnnouncementDepositBase = AnnouncementDepositBase;
	type AnnouncementDepositFactor = AnnouncementDepositFactor;
}

parameter_types! {
	pub const ReservedXcmpWeight: Weight = MAXIMUM_BLOCK_WEIGHT.saturating_div(4);
	pub const ReservedDmpWeight: Weight = MAXIMUM_BLOCK_WEIGHT.saturating_div(4);
}

impl cumulus_pallet_parachain_system::Config for Runtime {
	type WeightInfo = weights::cumulus_pallet_parachain_system::WeightInfo<Runtime>;
	type RuntimeEvent = RuntimeEvent;
	type OnSystemEvent = ();
	type SelfParaId = parachain_info::Pallet<Runtime>;
	type DmpQueue = frame_support::traits::EnqueueWithOrigin<MessageQueue, RelayOrigin>;
	type ReservedDmpWeight = ReservedDmpWeight;
	type OutboundXcmpMessageSource = XcmpQueue;
	type XcmpMessageHandler = XcmpQueue;
	type ReservedXcmpWeight = ReservedXcmpWeight;
	type CheckAssociatedRelayNumber = RelayNumberMonotonicallyIncreases;
	type ConsensusHook = ConsensusHook;
}

type ConsensusHook = cumulus_pallet_aura_ext::FixedVelocityConsensusHook<
	Runtime,
	RELAY_CHAIN_SLOT_DURATION_MILLIS,
	BLOCK_PROCESSING_VELOCITY,
	UNINCLUDED_SEGMENT_CAPACITY,
>;

parameter_types! {
	pub MessageQueueServiceWeight: Weight = Perbill::from_percent(35) * RuntimeBlockWeights::get().max_block;
}

impl pallet_message_queue::Config for Runtime {
	type RuntimeEvent = RuntimeEvent;
	type WeightInfo = weights::pallet_message_queue::WeightInfo<Runtime>;
	#[cfg(feature = "runtime-benchmarks")]
	type MessageProcessor = pallet_message_queue::mock_helpers::NoopMessageProcessor<
		cumulus_primitives_core::AggregateMessageOrigin,
	>;
	#[cfg(not(feature = "runtime-benchmarks"))]
	type MessageProcessor = xcm_builder::ProcessXcmMessage<
		AggregateMessageOrigin,
		xcm_executor::XcmExecutor<xcm_config::XcmConfig>,
		RuntimeCall,
	>;
	type Size = u32;
	// The XCMP queue pallet is only ever able to handle the `Sibling(ParaId)` origin:
	type QueueChangeHandler = NarrowOriginToSibling<XcmpQueue>;
	type QueuePausedQuery = NarrowOriginToSibling<XcmpQueue>;
	type HeapSize = sp_core::ConstU32<{ 103 * 1024 }>;
	type MaxStale = sp_core::ConstU32<8>;
	type ServiceWeight = MessageQueueServiceWeight;
	type IdleMaxServiceWeight = MessageQueueServiceWeight;
}

impl parachain_info::Config for Runtime {}

impl cumulus_pallet_aura_ext::Config for Runtime {}

parameter_types! {
	/// The asset ID for the asset that we use to pay for message delivery fees.
	pub FeeAssetId: AssetId = AssetId(xcm_config::TokenLocation::get());
	/// The base fee for the message delivery fees.
	pub const BaseDeliveryFee: u128 = CENTS.saturating_mul(3);
}

pub type PriceForSiblingParachainDelivery = polkadot_runtime_common::xcm_sender::ExponentialPrice<
	FeeAssetId,
	BaseDeliveryFee,
	TransactionByteFee,
	XcmpQueue,
>;

impl cumulus_pallet_xcmp_queue::Config for Runtime {
	type WeightInfo = weights::cumulus_pallet_xcmp_queue::WeightInfo<Runtime>;
	type RuntimeEvent = RuntimeEvent;
	type ChannelInfo = ParachainSystem;
	type VersionWrapper = PolkadotXcm;
	type XcmpQueue = TransformOrigin<MessageQueue, AggregateMessageOrigin, ParaId, ParaIdToSibling>;
	type MaxInboundSuspended = ConstU32<1_000>;
	type MaxActiveOutboundChannels = ConstU32<128>;
	// Most on-chain HRMP channels are configured to use 102400 bytes of max message size, so we
	// need to set the page size larger than that until we reduce the channel size on-chain.
	type MaxPageSize = ConstU32<{ 103 * 1024 }>;
	type ControllerOrigin = EnsureRoot<AccountId>;
	type ControllerOriginConverter = xcm_config::XcmOriginToTransactDispatchOrigin;
	type PriceForSiblingDelivery = PriceForSiblingParachainDelivery;
}

impl cumulus_pallet_xcmp_queue::migration::v5::V5Config for Runtime {
	// This must be the same as the `ChannelInfo` from the `Config`:
	type ChannelList = ParachainSystem;
}

parameter_types! {
	pub const RelayOrigin: AggregateMessageOrigin = AggregateMessageOrigin::Parent;
}

parameter_types! {
	pub const Period: u32 = 6 * HOURS;
	pub const Offset: u32 = 0;
}

impl pallet_session::Config for Runtime {
	type RuntimeEvent = RuntimeEvent;
	type ValidatorId = <Self as frame_system::Config>::AccountId;
	// we don't have stash and controller, thus we don't need the convert as well.
	type ValidatorIdOf = pallet_collator_selection::IdentityCollator;
	type ShouldEndSession = pallet_session::PeriodicSessions<Period, Offset>;
	type NextSessionRotation = pallet_session::PeriodicSessions<Period, Offset>;
	type SessionManager = CollatorSelection;
	// Essentially just Aura, but let's be pedantic.
	type SessionHandler = <SessionKeys as sp_runtime::traits::OpaqueKeys>::KeyTypeIdProviders;
	type Keys = SessionKeys;
	type WeightInfo = weights::pallet_session::WeightInfo<Runtime>;
}

impl pallet_aura::Config for Runtime {
	type AuthorityId = AuraId;
	type DisabledValidators = ();
	type MaxAuthorities = ConstU32<100_000>;
	type AllowMultipleBlocksPerSlot = ConstBool<true>;
	type SlotDuration = ConstU64<SLOT_DURATION>;
}

parameter_types! {
	pub const PotId: PalletId = PalletId(*b"PotStake");
	pub const SessionLength: BlockNumber = 6 * HOURS;
	// StakingAdmin pluralistic body.
	pub const StakingAdminBodyId: BodyId = BodyId::Defense;
}

/// We allow root and the `StakingAdmin` to execute privileged collator selection operations.
pub type CollatorSelectionUpdateOrigin = EitherOfDiverse<
	EnsureRoot<AccountId>,
	EnsureXcm<IsVoiceOfBody<GovernanceLocation, StakingAdminBodyId>>,
>;

impl pallet_collator_selection::Config for Runtime {
	type RuntimeEvent = RuntimeEvent;
	type Currency = Balances;
	type UpdateOrigin = CollatorSelectionUpdateOrigin;
	type PotId = PotId;
	type MaxCandidates = ConstU32<100>;
	type MinEligibleCollators = ConstU32<4>;
	type MaxInvulnerables = ConstU32<20>;
	// should be a multiple of session or things will get inconsistent
	type KickThreshold = Period;
	type ValidatorId = <Self as frame_system::Config>::AccountId;
	type ValidatorIdOf = pallet_collator_selection::IdentityCollator;
	type ValidatorRegistration = Session;
	type WeightInfo = weights::pallet_collator_selection::WeightInfo<Runtime>;
}

impl pallet_asset_conversion_tx_payment::Config for Runtime {
	type RuntimeEvent = RuntimeEvent;
	type Fungibles = LocalAndForeignAssets;
	type OnChargeAssetTransaction =
		AssetConversionAdapter<Balances, AssetConversion, TokenLocationV3>;
}

parameter_types! {
	pub const UniquesCollectionDeposit: Balance = UNITS / 10; // 1 / 10 UNIT deposit to create a collection
	pub const UniquesItemDeposit: Balance = UNITS / 1_000; // 1 / 1000 UNIT deposit to mint an item
	pub const UniquesMetadataDepositBase: Balance = deposit(1, 129);
	pub const UniquesAttributeDepositBase: Balance = deposit(1, 0);
	pub const UniquesDepositPerByte: Balance = deposit(0, 1);
}

impl pallet_uniques::Config for Runtime {
	type RuntimeEvent = RuntimeEvent;
	type CollectionId = CollectionId;
	type ItemId = ItemId;
	type Currency = Balances;
	type ForceOrigin = AssetsForceOrigin;
	type CollectionDeposit = UniquesCollectionDeposit;
	type ItemDeposit = UniquesItemDeposit;
	type MetadataDepositBase = UniquesMetadataDepositBase;
	type AttributeDepositBase = UniquesAttributeDepositBase;
	type DepositPerByte = UniquesDepositPerByte;
	type StringLimit = ConstU32<128>;
	type KeyLimit = ConstU32<32>;
	type ValueLimit = ConstU32<64>;
	type WeightInfo = weights::pallet_uniques::WeightInfo<Runtime>;
	#[cfg(feature = "runtime-benchmarks")]
	type Helper = ();
	type CreateOrigin = AsEnsureOriginWithArg<EnsureSigned<AccountId>>;
	type Locker = ();
}

parameter_types! {
	pub const NftFractionalizationPalletId: PalletId = PalletId(*b"fraction");
	pub NewAssetSymbol: BoundedVec<u8, AssetsStringLimit> = (*b"FRAC").to_vec().try_into().unwrap();
	pub NewAssetName: BoundedVec<u8, AssetsStringLimit> = (*b"Frac").to_vec().try_into().unwrap();
}

impl pallet_nft_fractionalization::Config for Runtime {
	type RuntimeEvent = RuntimeEvent;
	type Deposit = AssetDeposit;
	type Currency = Balances;
	type NewAssetSymbol = NewAssetSymbol;
	type NewAssetName = NewAssetName;
	type StringLimit = AssetsStringLimit;
	type NftCollectionId = <Self as pallet_nfts::Config>::CollectionId;
	type NftId = <Self as pallet_nfts::Config>::ItemId;
	type AssetBalance = <Self as pallet_balances::Config>::Balance;
	type AssetId = <Self as pallet_assets::Config<TrustBackedAssetsInstance>>::AssetId;
	type Assets = Assets;
	type Nfts = Nfts;
	type PalletId = NftFractionalizationPalletId;
	type WeightInfo = pallet_nft_fractionalization::weights::SubstrateWeight<Runtime>;
	type RuntimeHoldReason = RuntimeHoldReason;
	#[cfg(feature = "runtime-benchmarks")]
	type BenchmarkHelper = ();
}

parameter_types! {
	pub NftsPalletFeatures: PalletFeatures = PalletFeatures::all_enabled();
	pub const NftsMaxDeadlineDuration: BlockNumber = 12 * 30 * DAYS;
	// re-use the Uniques deposits
	pub const NftsCollectionDeposit: Balance = UniquesCollectionDeposit::get();
	pub const NftsItemDeposit: Balance = UniquesItemDeposit::get();
	pub const NftsMetadataDepositBase: Balance = UniquesMetadataDepositBase::get();
	pub const NftsAttributeDepositBase: Balance = UniquesAttributeDepositBase::get();
	pub const NftsDepositPerByte: Balance = UniquesDepositPerByte::get();
}

impl pallet_nfts::Config for Runtime {
	type RuntimeEvent = RuntimeEvent;
	type CollectionId = CollectionId;
	type ItemId = ItemId;
	type Currency = Balances;
	type CreateOrigin = AsEnsureOriginWithArg<EnsureSigned<AccountId>>;
	type ForceOrigin = AssetsForceOrigin;
	type Locker = ();
	type CollectionDeposit = NftsCollectionDeposit;
	type ItemDeposit = NftsItemDeposit;
	type MetadataDepositBase = NftsMetadataDepositBase;
	type AttributeDepositBase = NftsAttributeDepositBase;
	type DepositPerByte = NftsDepositPerByte;
	type StringLimit = ConstU32<256>;
	type KeyLimit = ConstU32<64>;
	type ValueLimit = ConstU32<256>;
	type ApprovalsLimit = ConstU32<20>;
	type ItemAttributesApprovalsLimit = ConstU32<30>;
	type MaxTips = ConstU32<10>;
	type MaxDeadlineDuration = NftsMaxDeadlineDuration;
	type MaxAttributesPerCall = ConstU32<10>;
	type Features = NftsPalletFeatures;
	type OffchainSignature = Signature;
	type OffchainPublic = <Signature as Verify>::Signer;
	type WeightInfo = weights::pallet_nfts::WeightInfo<Runtime>;
	#[cfg(feature = "runtime-benchmarks")]
	type Helper = ();
}

/// XCM router instance to BridgeHub with bridging capabilities for `Westend` global
/// consensus with dynamic fees and back-pressure.
pub type ToWestendXcmRouterInstance = pallet_xcm_bridge_hub_router::Instance3;
impl pallet_xcm_bridge_hub_router::Config<ToWestendXcmRouterInstance> for Runtime {
	type WeightInfo = weights::pallet_xcm_bridge_hub_router::WeightInfo<Runtime>;

	type UniversalLocation = xcm_config::UniversalLocation;
	type BridgedNetworkId = xcm_config::bridging::to_westend::WestendNetwork;
	type Bridges = xcm_config::bridging::NetworkExportTable;
	type DestinationVersion = PolkadotXcm;

	#[cfg(not(feature = "runtime-benchmarks"))]
	type BridgeHubOrigin = EnsureXcm<Equals<xcm_config::bridging::SiblingBridgeHub>>;
	#[cfg(feature = "runtime-benchmarks")]
	type BridgeHubOrigin = EitherOfDiverse<
		// for running benchmarks
		EnsureRoot<AccountId>,
		// for running tests with `--feature runtime-benchmarks`
		EnsureXcm<Equals<xcm_config::bridging::SiblingBridgeHub>>,
	>;

	type ToBridgeHubSender = XcmpQueue;
	type WithBridgeHubChannel =
		cumulus_pallet_xcmp_queue::bridging::InAndOutXcmpChannelStatusProvider<
			xcm_config::bridging::SiblingBridgeHubParaId,
			Runtime,
		>;

	type ByteFee = xcm_config::bridging::XcmBridgeHubRouterByteFee;
	type FeeAsset = xcm_config::bridging::XcmBridgeHubRouterFeeAssetId;
}

// Create the runtime by composing the FRAME pallets that were previously configured.
construct_runtime!(
	pub enum Runtime
	{
		// System support stuff.
		System: frame_system = 0,
		ParachainSystem: cumulus_pallet_parachain_system = 1,
		Timestamp: pallet_timestamp = 3,
		ParachainInfo: parachain_info = 4,

		// Monetary stuff.
		Balances: pallet_balances = 10,
		TransactionPayment: pallet_transaction_payment = 11,
		AssetTxPayment: pallet_asset_conversion_tx_payment = 13,

		// Collator support. the order of these 5 are important and shall not change.
		Authorship: pallet_authorship = 20,
		CollatorSelection: pallet_collator_selection = 21,
		Session: pallet_session = 22,
		Aura: pallet_aura = 23,
		AuraExt: cumulus_pallet_aura_ext = 24,

		// XCM helpers.
		XcmpQueue: cumulus_pallet_xcmp_queue = 30,
		PolkadotXcm: pallet_xcm = 31,
		CumulusXcm: cumulus_pallet_xcm = 32,
		MessageQueue: pallet_message_queue = 34,

		// Handy utilities.
		Utility: pallet_utility = 40,
		Multisig: pallet_multisig = 41,
		Proxy: pallet_proxy = 42,

		// Bridge utilities.
		ToWestendXcmRouter: pallet_xcm_bridge_hub_router::<Instance3> = 45,

		// The main stage.
		Assets: pallet_assets::<Instance1> = 50,
		Uniques: pallet_uniques = 51,
		Nfts: pallet_nfts = 52,
		ForeignAssets: pallet_assets::<Instance2> = 53,
		NftFractionalization: pallet_nft_fractionalization = 54,
		PoolAssets: pallet_assets::<Instance3> = 55,
		AssetConversion: pallet_asset_conversion = 56,

		// TODO: the pallet instance should be removed once all pools have migrated
		// to the new account IDs.
		AssetConversionMigration: pallet_asset_conversion_ops = 200,
	}
);

/// The address format for describing accounts.
pub type Address = sp_runtime::MultiAddress<AccountId, ()>;
/// Block type as expected by this runtime.
pub type Block = generic::Block<Header, UncheckedExtrinsic>;
/// A Block signed with a Justification
pub type SignedBlock = generic::SignedBlock<Block>;
/// BlockId type as expected by this runtime.
pub type BlockId = generic::BlockId<Block>;
/// The SignedExtension to the basic transaction logic.
pub type SignedExtra = (
	frame_system::CheckNonZeroSender<Runtime>,
	frame_system::CheckSpecVersion<Runtime>,
	frame_system::CheckTxVersion<Runtime>,
	frame_system::CheckGenesis<Runtime>,
	frame_system::CheckEra<Runtime>,
	frame_system::CheckNonce<Runtime>,
	frame_system::CheckWeight<Runtime>,
	pallet_asset_conversion_tx_payment::ChargeAssetTxPayment<Runtime>,
	cumulus_primitives_storage_weight_reclaim::StorageWeightReclaim<Runtime>,
	frame_metadata_hash_extension::CheckMetadataHash<Runtime>,
);
/// Unchecked extrinsic type as expected by this runtime.
pub type UncheckedExtrinsic =
	generic::UncheckedExtrinsic<Address, RuntimeCall, Signature, SignedExtra>;
/// Migrations to apply on runtime upgrade.
#[allow(deprecated)]
pub type Migrations = (
	InitStorageVersions,
	// unreleased
	cumulus_pallet_xcmp_queue::migration::v4::MigrationToV4<Runtime>,
	cumulus_pallet_xcmp_queue::migration::v5::MigrateV4ToV5<Runtime>,
	pallet_collator_selection::migration::v2::MigrationToV2<Runtime>,
	// permanent
	pallet_xcm::migration::MigrateToLatestXcmVersion<Runtime>,
);

/// Migration to initialize storage versions for pallets added after genesis.
///
/// This is now done automatically (see <https://github.com/paritytech/polkadot-sdk/pull/1297>),
/// but some pallets had made it in and had storage set in them for this parachain before it was
/// merged.
pub struct InitStorageVersions;

impl frame_support::traits::OnRuntimeUpgrade for InitStorageVersions {
	fn on_runtime_upgrade() -> Weight {
		use frame_support::traits::{GetStorageVersion, StorageVersion};

		let mut writes = 0;

		if PolkadotXcm::on_chain_storage_version() == StorageVersion::new(0) {
			PolkadotXcm::in_code_storage_version().put::<PolkadotXcm>();
			writes.saturating_inc();
		}

		if Multisig::on_chain_storage_version() == StorageVersion::new(0) {
			Multisig::in_code_storage_version().put::<Multisig>();
			writes.saturating_inc();
		}

		if Assets::on_chain_storage_version() == StorageVersion::new(0) {
			Assets::in_code_storage_version().put::<Assets>();
			writes.saturating_inc();
		}

		if Uniques::on_chain_storage_version() == StorageVersion::new(0) {
			Uniques::in_code_storage_version().put::<Uniques>();
			writes.saturating_inc();
		}

		if Nfts::on_chain_storage_version() == StorageVersion::new(0) {
			Nfts::in_code_storage_version().put::<Nfts>();
			writes.saturating_inc();
		}

		if ForeignAssets::on_chain_storage_version() == StorageVersion::new(0) {
			ForeignAssets::in_code_storage_version().put::<ForeignAssets>();
			writes.saturating_inc();
		}

		if PoolAssets::on_chain_storage_version() == StorageVersion::new(0) {
			PoolAssets::in_code_storage_version().put::<PoolAssets>();
			writes.saturating_inc();
		}

		<Runtime as frame_system::Config>::DbWeight::get().reads_writes(7, writes)
	}
}

/// Executive: handles dispatch to the various modules.
pub type Executive = frame_executive::Executive<
	Runtime,
	Block,
	frame_system::ChainContext<Runtime>,
	Runtime,
	AllPalletsWithSystem,
	Migrations,
>;

#[cfg(feature = "runtime-benchmarks")]
mod benches {
	frame_benchmarking::define_benchmarks!(
		[frame_system, SystemBench::<Runtime>]
		[pallet_assets, Local]
		[pallet_assets, Foreign]
		[pallet_assets, Pool]
		[pallet_asset_conversion, AssetConversion]
		[pallet_balances, Balances]
		[pallet_message_queue, MessageQueue]
		[pallet_multisig, Multisig]
		[pallet_nft_fractionalization, NftFractionalization]
		[pallet_nfts, Nfts]
		[pallet_proxy, Proxy]
		[pallet_session, SessionBench::<Runtime>]
		[pallet_uniques, Uniques]
		[pallet_utility, Utility]
		[pallet_timestamp, Timestamp]
		[pallet_collator_selection, CollatorSelection]
		[cumulus_pallet_parachain_system, ParachainSystem]
		[cumulus_pallet_xcmp_queue, XcmpQueue]
		[pallet_xcm_bridge_hub_router, ToWestend]
		[pallet_asset_conversion_ops, AssetConversionMigration]
		// XCM
		[pallet_xcm, PalletXcmExtrinsicsBenchmark::<Runtime>]
		// NOTE: Make sure you point to the individual modules below.
		[pallet_xcm_benchmarks::fungible, XcmBalances]
		[pallet_xcm_benchmarks::generic, XcmGeneric]
	);
}

impl_runtime_apis! {
	impl sp_consensus_aura::AuraApi<Block, AuraId> for Runtime {
		fn slot_duration() -> sp_consensus_aura::SlotDuration {
			sp_consensus_aura::SlotDuration::from_millis(SLOT_DURATION)
		}

		fn authorities() -> Vec<AuraId> {
			pallet_aura::Authorities::<Runtime>::get().into_inner()
		}
	}

	impl cumulus_primitives_aura::AuraUnincludedSegmentApi<Block> for Runtime {
		fn can_build_upon(
			included_hash: <Block as BlockT>::Hash,
			slot: cumulus_primitives_aura::Slot,
		) -> bool {
			ConsensusHook::can_build_upon(included_hash, slot)
		}
	}

	impl sp_api::Core<Block> for Runtime {
		fn version() -> RuntimeVersion {
			VERSION
		}

		fn execute_block(block: Block) {
			Executive::execute_block(block)
		}

		fn initialize_block(header: &<Block as BlockT>::Header) -> sp_runtime::ExtrinsicInclusionMode {
			Executive::initialize_block(header)
		}
	}

	impl sp_api::Metadata<Block> for Runtime {
		fn metadata() -> OpaqueMetadata {
			OpaqueMetadata::new(Runtime::metadata().into())
		}

		fn metadata_at_version(version: u32) -> Option<OpaqueMetadata> {
			Runtime::metadata_at_version(version)
		}

		fn metadata_versions() -> sp_std::vec::Vec<u32> {
			Runtime::metadata_versions()
		}
	}

	impl sp_block_builder::BlockBuilder<Block> for Runtime {
		fn apply_extrinsic(extrinsic: <Block as BlockT>::Extrinsic) -> ApplyExtrinsicResult {
			Executive::apply_extrinsic(extrinsic)
		}

		fn finalize_block() -> <Block as BlockT>::Header {
			Executive::finalize_block()
		}

		fn inherent_extrinsics(data: sp_inherents::InherentData) -> Vec<<Block as BlockT>::Extrinsic> {
			data.create_extrinsics()
		}

		fn check_inherents(
			block: Block,
			data: sp_inherents::InherentData,
		) -> sp_inherents::CheckInherentsResult {
			data.check_extrinsics(&block)
		}
	}

	impl sp_transaction_pool::runtime_api::TaggedTransactionQueue<Block> for Runtime {
		fn validate_transaction(
			source: TransactionSource,
			tx: <Block as BlockT>::Extrinsic,
			block_hash: <Block as BlockT>::Hash,
		) -> TransactionValidity {
			Executive::validate_transaction(source, tx, block_hash)
		}
	}

	impl sp_offchain::OffchainWorkerApi<Block> for Runtime {
		fn offchain_worker(header: &<Block as BlockT>::Header) {
			Executive::offchain_worker(header)
		}
	}

	impl sp_session::SessionKeys<Block> for Runtime {
		fn generate_session_keys(seed: Option<Vec<u8>>) -> Vec<u8> {
			SessionKeys::generate(seed)
		}

		fn decode_session_keys(
			encoded: Vec<u8>,
		) -> Option<Vec<(Vec<u8>, KeyTypeId)>> {
			SessionKeys::decode_into_raw_public_keys(&encoded)
		}
	}

	impl frame_system_rpc_runtime_api::AccountNonceApi<Block, AccountId, Nonce> for Runtime {
		fn account_nonce(account: AccountId) -> Nonce {
			System::account_nonce(account)
		}
	}

	impl pallet_asset_conversion::AssetConversionApi<
		Block,
		Balance,
		xcm::v3::Location,
	> for Runtime
	{
		fn quote_price_exact_tokens_for_tokens(asset1: xcm::v3::Location, asset2: xcm::v3::Location, amount: Balance, include_fee: bool) -> Option<Balance> {
			AssetConversion::quote_price_exact_tokens_for_tokens(asset1, asset2, amount, include_fee)
		}
		fn quote_price_tokens_for_exact_tokens(asset1: xcm::v3::Location, asset2: xcm::v3::Location, amount: Balance, include_fee: bool) -> Option<Balance> {
			AssetConversion::quote_price_tokens_for_exact_tokens(asset1, asset2, amount, include_fee)
		}
		fn get_reserves(asset1: xcm::v3::Location, asset2: xcm::v3::Location) -> Option<(Balance, Balance)> {
			AssetConversion::get_reserves(asset1, asset2).ok()
		}
	}

	impl pallet_transaction_payment_rpc_runtime_api::TransactionPaymentApi<Block, Balance> for Runtime {
		fn query_info(
			uxt: <Block as BlockT>::Extrinsic,
			len: u32,
		) -> pallet_transaction_payment_rpc_runtime_api::RuntimeDispatchInfo<Balance> {
			TransactionPayment::query_info(uxt, len)
		}
		fn query_fee_details(
			uxt: <Block as BlockT>::Extrinsic,
			len: u32,
		) -> pallet_transaction_payment::FeeDetails<Balance> {
			TransactionPayment::query_fee_details(uxt, len)
		}
		fn query_weight_to_fee(weight: Weight) -> Balance {
			TransactionPayment::weight_to_fee(weight)
		}
		fn query_length_to_fee(length: u32) -> Balance {
			TransactionPayment::length_to_fee(length)
		}
	}

	impl pallet_transaction_payment_rpc_runtime_api::TransactionPaymentCallApi<Block, Balance, RuntimeCall>
		for Runtime
	{
		fn query_call_info(
			call: RuntimeCall,
			len: u32,
		) -> pallet_transaction_payment::RuntimeDispatchInfo<Balance> {
			TransactionPayment::query_call_info(call, len)
		}
		fn query_call_fee_details(
			call: RuntimeCall,
			len: u32,
		) -> pallet_transaction_payment::FeeDetails<Balance> {
			TransactionPayment::query_call_fee_details(call, len)
		}
		fn query_weight_to_fee(weight: Weight) -> Balance {
			TransactionPayment::weight_to_fee(weight)
		}
		fn query_length_to_fee(length: u32) -> Balance {
			TransactionPayment::length_to_fee(length)
		}
	}

	impl assets_common::runtime_api::FungiblesApi<
		Block,
		AccountId,
	> for Runtime
	{
		fn query_account_balances(account: AccountId) -> Result<xcm::VersionedAssets, assets_common::runtime_api::FungiblesAccessError> {
			use assets_common::fungible_conversion::{convert, convert_balance};
			Ok([
				// collect pallet_balance
				{
					let balance = Balances::free_balance(account.clone());
					if balance > 0 {
						vec![convert_balance::<TokenLocation, Balance>(balance)?]
					} else {
						vec![]
					}
				},
				// collect pallet_assets (TrustBackedAssets)
				convert::<_, _, _, _, TrustBackedAssetsConvertedConcreteId>(
					Assets::account_balances(account.clone())
						.iter()
						.filter(|(_, balance)| balance > &0)
				)?,
				// collect pallet_assets (ForeignAssets)
				convert::<_, _, _, _, ForeignAssetsConvertedConcreteId>(
					ForeignAssets::account_balances(account.clone())
						.iter()
						.filter(|(_, balance)| balance > &0)
				)?,
				// collect pallet_assets (PoolAssets)
				convert::<_, _, _, _, PoolAssetsConvertedConcreteId>(
					PoolAssets::account_balances(account)
						.iter()
						.filter(|(_, balance)| balance > &0)
				)?,
				// collect ... e.g. other tokens
			].concat().into())
		}
	}

	impl xcm_fee_payment_runtime_api::fees::XcmPaymentApi<Block> for Runtime {
		fn query_acceptable_payment_assets(xcm_version: xcm::Version) -> Result<Vec<VersionedAssetId>, XcmPaymentApiError> {
			let acceptable_assets = vec![AssetId(xcm_config::TokenLocation::get())];
			PolkadotXcm::query_acceptable_payment_assets(xcm_version, acceptable_assets)
		}

		fn query_weight_to_asset_fee(weight: Weight, asset: VersionedAssetId) -> Result<u128, XcmPaymentApiError> {
			match asset.try_as::<AssetId>() {
				Ok(asset_id) if asset_id.0 == xcm_config::TokenLocation::get() => {
					// for native token
					Ok(WeightToFee::weight_to_fee(&weight))
				},
				Ok(asset_id) => {
					log::trace!(target: "xcm::xcm_fee_payment_runtime_api", "query_weight_to_asset_fee - unhandled asset_id: {asset_id:?}!");
					Err(XcmPaymentApiError::AssetNotFound)
				},
				Err(_) => {
					log::trace!(target: "xcm::xcm_fee_payment_runtime_api", "query_weight_to_asset_fee - failed to convert asset: {asset:?}!");
					Err(XcmPaymentApiError::VersionedConversionFailed)
				}
			}
		}

		fn query_xcm_weight(message: VersionedXcm<()>) -> Result<Weight, XcmPaymentApiError> {
			PolkadotXcm::query_xcm_weight(message)
		}

		fn query_delivery_fees(destination: VersionedLocation, message: VersionedXcm<()>) -> Result<VersionedAssets, XcmPaymentApiError> {
			PolkadotXcm::query_delivery_fees(destination, message)
		}
	}

	impl xcm_fee_payment_runtime_api::dry_run::DryRunApi<Block, RuntimeCall, RuntimeEvent, OriginCaller> for Runtime {
		fn dry_run_call(origin: OriginCaller, call: RuntimeCall) -> Result<CallDryRunEffects<RuntimeEvent>, XcmDryRunApiError> {
			PolkadotXcm::dry_run_call::<Runtime, xcm_config::XcmRouter, OriginCaller, RuntimeCall>(origin, call)
		}

		fn dry_run_xcm(origin_location: VersionedLocation, xcm: VersionedXcm<RuntimeCall>) -> Result<XcmDryRunEffects<RuntimeEvent>, XcmDryRunApiError> {
			PolkadotXcm::dry_run_xcm::<Runtime, xcm_config::XcmRouter, RuntimeCall, xcm_config::XcmConfig>(origin_location, xcm)
		}
	}

	impl cumulus_primitives_core::CollectCollationInfo<Block> for Runtime {
		fn collect_collation_info(header: &<Block as BlockT>::Header) -> cumulus_primitives_core::CollationInfo {
			ParachainSystem::collect_collation_info(header)
		}
	}

	#[cfg(feature = "try-runtime")]
	impl frame_try_runtime::TryRuntime<Block> for Runtime {
		fn on_runtime_upgrade(checks: frame_try_runtime::UpgradeCheckSelect) -> (Weight, Weight) {
			let weight = Executive::try_runtime_upgrade(checks).unwrap();
			(weight, RuntimeBlockWeights::get().max_block)
		}

		fn execute_block(
			block: Block,
			state_root_check: bool,
			signature_check: bool,
			select: frame_try_runtime::TryStateSelect,
		) -> Weight {
			// NOTE: intentional unwrap: we don't want to propagate the error backwards, and want to
			// have a backtrace here.
			Executive::try_execute_block(block, state_root_check, signature_check, select).unwrap()
		}
	}

	#[cfg(feature = "runtime-benchmarks")]
	impl frame_benchmarking::Benchmark<Block> for Runtime {
		fn benchmark_metadata(extra: bool) -> (
			Vec<frame_benchmarking::BenchmarkList>,
			Vec<frame_support::traits::StorageInfo>,
		) {
			use frame_benchmarking::{Benchmarking, BenchmarkList};
			use frame_support::traits::StorageInfoTrait;
			use frame_system_benchmarking::Pallet as SystemBench;
			use cumulus_pallet_session_benchmarking::Pallet as SessionBench;
			use pallet_xcm::benchmarking::Pallet as PalletXcmExtrinsicsBenchmark;
			use pallet_xcm_bridge_hub_router::benchmarking::Pallet as XcmBridgeHubRouterBench;

			// This is defined once again in dispatch_benchmark, because list_benchmarks!
			// and add_benchmarks! are macros exported by define_benchmarks! macros and those types
			// are referenced in that call.
			type XcmBalances = pallet_xcm_benchmarks::fungible::Pallet::<Runtime>;
			type XcmGeneric = pallet_xcm_benchmarks::generic::Pallet::<Runtime>;

			// Benchmark files generated for `Assets/ForeignAssets` instances are by default
			// `pallet_assets_assets.rs / pallet_assets_foreign_assets`, which is not really nice,
			// so with this redefinition we can change names to nicer:
			// `pallet_assets_local.rs / pallet_assets_foreign.rs`.
			type Local = pallet_assets::Pallet::<Runtime, TrustBackedAssetsInstance>;
			type Foreign = pallet_assets::Pallet::<Runtime, ForeignAssetsInstance>;
			type Pool = pallet_assets::Pallet::<Runtime, PoolAssetsInstance>;

			type ToWestend = XcmBridgeHubRouterBench<Runtime, ToWestendXcmRouterInstance>;

			let mut list = Vec::<BenchmarkList>::new();
			list_benchmarks!(list, extra);

			let storage_info = AllPalletsWithSystem::storage_info();
			(list, storage_info)
		}

		fn dispatch_benchmark(
			config: frame_benchmarking::BenchmarkConfig
		) -> Result<Vec<frame_benchmarking::BenchmarkBatch>, sp_runtime::RuntimeString> {
			use frame_benchmarking::{Benchmarking, BenchmarkBatch, BenchmarkError};
			use sp_storage::TrackedStorageKey;

			use frame_system_benchmarking::Pallet as SystemBench;
			impl frame_system_benchmarking::Config for Runtime {
				fn setup_set_code_requirements(code: &sp_std::vec::Vec<u8>) -> Result<(), BenchmarkError> {
					ParachainSystem::initialize_for_set_code_benchmark(code.len() as u32);
					Ok(())
				}

				fn verify_set_code() {
					System::assert_last_event(cumulus_pallet_parachain_system::Event::<Runtime>::ValidationFunctionStored.into());
				}
			}

			use cumulus_pallet_session_benchmarking::Pallet as SessionBench;
			impl cumulus_pallet_session_benchmarking::Config for Runtime {}

			use pallet_xcm_bridge_hub_router::benchmarking::{
				Pallet as XcmBridgeHubRouterBench,
				Config as XcmBridgeHubRouterConfig,
			};

			parameter_types! {
				pub ExistentialDepositAsset: Option<Asset> = Some((
					TokenLocation::get(),
					ExistentialDeposit::get()
				).into());
				pub const RandomParaId: ParaId = ParaId::new(43211234);
			}

			use pallet_xcm::benchmarking::Pallet as PalletXcmExtrinsicsBenchmark;
			impl pallet_xcm::benchmarking::Config for Runtime {
				type DeliveryHelper = (
					cumulus_primitives_utility::ToParentDeliveryHelper<
						xcm_config::XcmConfig,
						ExistentialDepositAsset,
						xcm_config::PriceForParentDelivery,
					>,
					polkadot_runtime_common::xcm_sender::ToParachainDeliveryHelper<
						xcm_config::XcmConfig,
						ExistentialDepositAsset,
						PriceForSiblingParachainDelivery,
						RandomParaId,
						ParachainSystem,
					>
				);

				fn reachable_dest() -> Option<Location> {
					Some(Parent.into())
				}

				fn teleportable_asset_and_dest() -> Option<(Asset, Location)> {
					// Relay/native token can be teleported between AH and Relay.
					Some((
						Asset {
							fun: Fungible(ExistentialDeposit::get()),
							id: AssetId(Parent.into())
						},
						Parent.into(),
					))
				}

				fn reserve_transferable_asset_and_dest() -> Option<(Asset, Location)> {
					Some((
						Asset {
							fun: Fungible(ExistentialDeposit::get()),
							id: AssetId(Parent.into())
						},
						// AH can reserve transfer native token to some random parachain.
						ParentThen(Parachain(RandomParaId::get().into()).into()).into(),
					))
				}

				fn set_up_complex_asset_transfer(
				) -> Option<(XcmAssets, u32, Location, Box<dyn FnOnce()>)> {
					// Transfer to Relay some local AH asset (local-reserve-transfer) while paying
					// fees using teleported native token.
					// (We don't care that Relay doesn't accept incoming unknown AH local asset)
					let dest = Parent.into();

					let fee_amount = EXISTENTIAL_DEPOSIT;
					let fee_asset: Asset = (Location::parent(), fee_amount).into();

					let who = frame_benchmarking::whitelisted_caller();
					// Give some multiple of the existential deposit
					let balance = fee_amount + EXISTENTIAL_DEPOSIT * 1000;
					let _ = <Balances as frame_support::traits::Currency<_>>::make_free_balance_be(
						&who, balance,
					);
					// verify initial balance
					assert_eq!(Balances::free_balance(&who), balance);

					// set up local asset
					let asset_amount = 10u128;
					let initial_asset_amount = asset_amount * 10;
					let (asset_id, _, _) = pallet_assets::benchmarking::create_default_minted_asset::<
						Runtime,
						pallet_assets::Instance1
					>(true, initial_asset_amount);
					let asset_location = Location::new(
						0,
						[PalletInstance(50), GeneralIndex(u32::from(asset_id).into())]
					);
					let transfer_asset: Asset = (asset_location, asset_amount).into();

					let assets: XcmAssets = vec![fee_asset.clone(), transfer_asset].into();
					let fee_index = if assets.get(0).unwrap().eq(&fee_asset) { 0 } else { 1 };

					// verify transferred successfully
					let verify = Box::new(move || {
						// verify native balance after transfer, decreased by transferred fee amount
						// (plus transport fees)
						assert!(Balances::free_balance(&who) <= balance - fee_amount);
						// verify asset balance decreased by exactly transferred amount
						assert_eq!(
							Assets::balance(asset_id.into(), &who),
							initial_asset_amount - asset_amount,
						);
					});
					Some((assets, fee_index as u32, dest, verify))
				}

				fn get_asset() -> Asset {
					Asset {
						id: AssetId(Location::parent()),
						fun: Fungible(ExistentialDeposit::get()),
					}
				}
			}

			impl XcmBridgeHubRouterConfig<ToWestendXcmRouterInstance> for Runtime {
				fn make_congested() {
					cumulus_pallet_xcmp_queue::bridging::suspend_channel_for_benchmarks::<Runtime>(
						xcm_config::bridging::SiblingBridgeHubParaId::get().into()
					);
				}
				fn ensure_bridged_target_destination() -> Result<Location, BenchmarkError> {
					ParachainSystem::open_outbound_hrmp_channel_for_benchmarks_or_tests(
						xcm_config::bridging::SiblingBridgeHubParaId::get().into()
					);
					let bridged_asset_hub = xcm_config::bridging::to_westend::AssetHubWestend::get();
					let _ = PolkadotXcm::force_xcm_version(
						RuntimeOrigin::root(),
						Box::new(bridged_asset_hub.clone()),
						XCM_VERSION,
					).map_err(|e| {
						log::error!(
							"Failed to dispatch `force_xcm_version({:?}, {:?}, {:?})`, error: {:?}",
							RuntimeOrigin::root(),
							bridged_asset_hub,
							XCM_VERSION,
							e
						);
						BenchmarkError::Stop("XcmVersion was not stored!")
					})?;
					Ok(bridged_asset_hub)
				}
			}

			use xcm_config::{TokenLocation, MaxAssetsIntoHolding};
			use pallet_xcm_benchmarks::asset_instance_from;

			impl pallet_xcm_benchmarks::Config for Runtime {
				type XcmConfig = xcm_config::XcmConfig;
				type AccountIdConverter = xcm_config::LocationToAccountId;
				type DeliveryHelper = cumulus_primitives_utility::ToParentDeliveryHelper<
					xcm_config::XcmConfig,
					ExistentialDepositAsset,
					xcm_config::PriceForParentDelivery,
				>;
				fn valid_destination() -> Result<Location, BenchmarkError> {
					Ok(TokenLocation::get())
				}
				fn worst_case_holding(depositable_count: u32) -> XcmAssets {
					// A mix of fungible, non-fungible, and concrete assets.
					let holding_non_fungibles = MaxAssetsIntoHolding::get() / 2 - depositable_count;
					let holding_fungibles = holding_non_fungibles.saturating_sub(2);  // -2 for two `iter::once` bellow
					let fungibles_amount: u128 = 100;
					(0..holding_fungibles)
						.map(|i| {
							Asset {
								id: GeneralIndex(i as u128).into(),
								fun: Fungible(fungibles_amount * (i + 1) as u128), // non-zero amount
							}
						})
						.chain(core::iter::once(Asset { id: Here.into(), fun: Fungible(u128::MAX) }))
						.chain(core::iter::once(Asset { id: AssetId(TokenLocation::get()), fun: Fungible(1_000_000 * UNITS) }))
						.chain((0..holding_non_fungibles).map(|i| Asset {
							id: GeneralIndex(i as u128).into(),
							fun: NonFungible(asset_instance_from(i)),
						}))
						.collect::<Vec<_>>()
						.into()
				}
			}

			parameter_types! {
				pub const TrustedTeleporter: Option<(Location, Asset)> = Some((
					TokenLocation::get(),
					Asset { fun: Fungible(UNITS), id: AssetId(TokenLocation::get()) },
				));
				pub const CheckedAccount: Option<(AccountId, xcm_builder::MintLocation)> = None;
				// AssetHubRococo trusts AssetHubWestend as reserve for WNDs
				pub TrustedReserve: Option<(Location, Asset)> = Some(
					(
						xcm_config::bridging::to_westend::AssetHubWestend::get(),
						Asset::from((xcm_config::bridging::to_westend::WndLocation::get(), 1000000000000 as u128))
					)
				);
			}

			impl pallet_xcm_benchmarks::fungible::Config for Runtime {
				type TransactAsset = Balances;

				type CheckedAccount = CheckedAccount;
				type TrustedTeleporter = TrustedTeleporter;
				type TrustedReserve = TrustedReserve;

				fn get_asset() -> Asset {
					Asset {
						id: AssetId(TokenLocation::get()),
						fun: Fungible(UNITS),
					}
				}
			}

			impl pallet_xcm_benchmarks::generic::Config for Runtime {
				type TransactAsset = Balances;
				type RuntimeCall = RuntimeCall;

				fn worst_case_response() -> (u64, Response) {
					(0u64, Response::Version(Default::default()))
				}

				fn worst_case_asset_exchange() -> Result<(XcmAssets, XcmAssets), BenchmarkError> {
					Err(BenchmarkError::Skip)
				}

				fn universal_alias() -> Result<(Location, Junction), BenchmarkError> {
					match xcm_config::bridging::BridgingBenchmarksHelper::prepare_universal_alias() {
						Some(alias) => Ok(alias),
						None => Err(BenchmarkError::Skip)
					}
				}

				fn transact_origin_and_runtime_call() -> Result<(Location, RuntimeCall), BenchmarkError> {
					Ok((TokenLocation::get(), frame_system::Call::remark_with_event { remark: vec![] }.into()))
				}

				fn subscribe_origin() -> Result<Location, BenchmarkError> {
					Ok(TokenLocation::get())
				}

				fn claimable_asset() -> Result<(Location, Location, XcmAssets), BenchmarkError> {
					let origin = TokenLocation::get();
					let assets: XcmAssets = (TokenLocation::get(), 1_000 * UNITS).into();
					let ticket = Location { parents: 0, interior: Here };
					Ok((origin, ticket, assets))
				}

				fn fee_asset() -> Result<Asset, BenchmarkError> {
					Ok(Asset {
						id: AssetId(TokenLocation::get()),
						fun: Fungible(1_000_000 * UNITS),
					})
				}

				fn unlockable_asset() -> Result<(Location, Location, Asset), BenchmarkError> {
					Err(BenchmarkError::Skip)
				}

				fn export_message_origin_and_destination(
				) -> Result<(Location, NetworkId, InteriorLocation), BenchmarkError> {
					Err(BenchmarkError::Skip)
				}

				fn alias_origin() -> Result<(Location, Location), BenchmarkError> {
					Err(BenchmarkError::Skip)
				}
			}

			type XcmBalances = pallet_xcm_benchmarks::fungible::Pallet::<Runtime>;
			type XcmGeneric = pallet_xcm_benchmarks::generic::Pallet::<Runtime>;

			type Local = pallet_assets::Pallet::<Runtime, TrustBackedAssetsInstance>;
			type Foreign = pallet_assets::Pallet::<Runtime, ForeignAssetsInstance>;
			type Pool = pallet_assets::Pallet::<Runtime, PoolAssetsInstance>;

			type ToWestend = XcmBridgeHubRouterBench<Runtime, ToWestendXcmRouterInstance>;

			let whitelist: Vec<TrackedStorageKey> = vec![
				// Block Number
				hex_literal::hex!("26aa394eea5630e07c48ae0c9558cef702a5c1b19ab7a04f536c519aca4983ac").to_vec().into(),
				// Total Issuance
				hex_literal::hex!("c2261276cc9d1f8598ea4b6a74b15c2f57c875e4cff74148e4628f264b974c80").to_vec().into(),
				// Execution Phase
				hex_literal::hex!("26aa394eea5630e07c48ae0c9558cef7ff553b5a9862a516939d82b3d3d8661a").to_vec().into(),
				// Event Count
				hex_literal::hex!("26aa394eea5630e07c48ae0c9558cef70a98fdbe9ce6c55837576c60c7af3850").to_vec().into(),
				// System Events
				hex_literal::hex!("26aa394eea5630e07c48ae0c9558cef780d41e5e16056765bc8461851072c9d7").to_vec().into(),
				//TODO: use from relay_well_known_keys::ACTIVE_CONFIG
				hex_literal::hex!("06de3d8a54d27e44a9d5ce189618f22db4b49d95320d9021994c850f25b8e385").to_vec().into(),
			];

			let mut batches = Vec::<BenchmarkBatch>::new();
			let params = (&config, &whitelist);
			add_benchmarks!(params, batches);

			Ok(batches)
		}
	}

	impl sp_genesis_builder::GenesisBuilder<Block> for Runtime {
		fn build_state(config: Vec<u8>) -> sp_genesis_builder::Result {
			build_state::<RuntimeGenesisConfig>(config)
		}

		fn get_preset(id: &Option<sp_genesis_builder::PresetId>) -> Option<Vec<u8>> {
			get_preset::<RuntimeGenesisConfig>(id, |_| None)
		}

		fn preset_names() -> Vec<sp_genesis_builder::PresetId> {
			vec![]
		}
	}
}

cumulus_pallet_parachain_system::register_validate_block! {
	Runtime = Runtime,
	BlockExecutor = cumulus_pallet_aura_ext::BlockExecutor::<Runtime, Executive>,
}

#[cfg(test)]
mod tests {
	use super::*;
	use crate::{CENTS, MILLICENTS};
	use sp_runtime::traits::Zero;
	use sp_weights::WeightToFee;
	use testnet_parachains_constants::rococo::fee;

	/// We can fit at least 1000 transfers in a block.
	#[test]
	fn sane_block_weight() {
		use pallet_balances::WeightInfo;
		let block = RuntimeBlockWeights::get().max_block;
		let base = RuntimeBlockWeights::get().get(DispatchClass::Normal).base_extrinsic;
		let transfer =
			base + weights::pallet_balances::WeightInfo::<Runtime>::transfer_allow_death();

		let fit = block.checked_div_per_component(&transfer).unwrap_or_default();
		assert!(fit >= 1000, "{} should be at least 1000", fit);
	}

	/// The fee for one transfer is at most 1 CENT.
	#[test]
	fn sane_transfer_fee() {
		use pallet_balances::WeightInfo;
		let base = RuntimeBlockWeights::get().get(DispatchClass::Normal).base_extrinsic;
		let transfer =
			base + weights::pallet_balances::WeightInfo::<Runtime>::transfer_allow_death();

		let fee: Balance = fee::WeightToFee::weight_to_fee(&transfer);
		assert!(fee <= CENTS, "{} MILLICENTS should be at most 1000", fee / MILLICENTS);
	}

	/// Weight is being charged for both dimensions.
	#[test]
	fn weight_charged_for_both_components() {
		let fee: Balance = fee::WeightToFee::weight_to_fee(&Weight::from_parts(10_000, 0));
		assert!(!fee.is_zero(), "Charges for ref time");

		let fee: Balance = fee::WeightToFee::weight_to_fee(&Weight::from_parts(0, 10_000));
		assert_eq!(fee, CENTS, "10kb maps to CENT");
	}

	/// Filling up a block by proof size is at most 30 times more expensive than ref time.
	///
	/// This is just a sanity check.
	#[test]
	fn full_block_fee_ratio() {
		let block = RuntimeBlockWeights::get().max_block;
		let time_fee: Balance =
			fee::WeightToFee::weight_to_fee(&Weight::from_parts(block.ref_time(), 0));
		let proof_fee: Balance =
			fee::WeightToFee::weight_to_fee(&Weight::from_parts(0, block.proof_size()));

		let proof_o_time = proof_fee.checked_div(time_fee).unwrap_or_default();
		assert!(proof_o_time <= 30, "{} should be at most 30", proof_o_time);
		let time_o_proof = time_fee.checked_div(proof_fee).unwrap_or_default();
		assert!(time_o_proof <= 30, "{} should be at most 30", time_o_proof);
	}
}<|MERGE_RESOLUTION|>--- conflicted
+++ resolved
@@ -118,17 +118,10 @@
 	spec_name: create_runtime_str!("statemine"),
 	impl_name: create_runtime_str!("statemine"),
 	authoring_version: 1,
-<<<<<<< HEAD
 	spec_version: 1_011_000,
 	impl_version: 0,
 	apis: RUNTIME_API_VERSIONS,
 	transaction_version: 15,
-=======
-	spec_version: 1_012_000,
-	impl_version: 0,
-	apis: RUNTIME_API_VERSIONS,
-	transaction_version: 16,
->>>>>>> 62b08b01
 	state_version: 1,
 };
 
